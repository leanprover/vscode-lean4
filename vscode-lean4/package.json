--- conflicted
+++ resolved
@@ -435,10 +435,7 @@
 		"@types/semver": "^5.3.30",
 		"@types/vscode-webview": "^1.57.0",
 		"@vscode/test-electron": "^2.1.2",
-<<<<<<< HEAD
 		"@types/ps-node": "^0.1.1",
-=======
->>>>>>> d4fd4220
 		"concurrently": "^7.0.0",
 		"glob": "^7.1.6",
 		"mocha": "^8.2.1",
