import * as assert from 'assert';
import { basename } from 'path';
import * as vscode from 'vscode';
import * as fs from 'fs';
import { InfoProvider } from '../../../src/infoview';
import { LeanClient} from '../../../src/leanclient';
import { DocViewProvider } from '../../../src/docview';
import { LeanClientProvider } from '../../../src/utils/clientProvider'
import { Exports } from '../../../src/exports';
import cheerio = require('cheerio');
import path = require('path');
import { logger } from '../../../src/utils/logger'

export function sleep(ms : number) {
    return new Promise((resolve) => setTimeout(resolve, ms));
}

export function closeAllEditors(): Thenable<any> {
    return vscode.commands.executeCommand('workbench.action.closeAllEditors');
}

export function closeActiveEditor(): Thenable<any> {
    return vscode.commands.executeCommand('workbench.action.closeActiveEditor');
}

export async function initLean4(fileName: string) : Promise<vscode.Extension<Exports>>{

    await closeAllEditors();
    const options : vscode.TextDocumentShowOptions = { preview: false };

    const doc = await vscode.workspace.openTextDocument(fileName);
    await vscode.window.showTextDocument(doc, options);

    const lean = await waitForActiveExtension('leanprover.lean4', 60);
    assert(lean, 'Lean extension not loaded');
    assert(lean.exports.isLean4Project);
    assert(lean.isActive);
    logger.log(`Found lean package version: ${lean.packageJSON.version}`);
    await waitForActiveEditor(basename(fileName));

    const info = lean.exports.infoProvider;
	assert(info, 'No InfoProvider export');
    assert(await waitForInfoViewOpen(info, 60),
        'Info view did not open after 20 seconds');
    return lean;
}

export async function insertText(text: string) : Promise<void> {
    const editor = vscode.window.activeTextEditor;
    assert(editor !== undefined, 'no active editor');
    await editor.edit((builder) => {
        builder.delete(editor.selection);
        const cursorPos = editor.selection.end;
        builder.insert(cursorPos, text);
        const endInsert = editor.selection.end;
        editor.selection = new vscode.Selection(endInsert, endInsert);
    });
}

export async function deleteAllText() : Promise<void> {
    const editor = vscode.window.activeTextEditor;
    assert(editor !== undefined, 'no active editor');
    await editor.edit((builder) => {
        builder.delete(new vscode.Range(new vscode.Position(0, 0), editor.document.lineAt(editor.document.lineCount-1).range.end));
    })
}

export async function initLean4Untitled(contents: string) : Promise<vscode.Extension<Exports>>{
    // make sure test is always run in predictable state, which is no file or folder open
    await closeAllEditors();

    await vscode.commands.executeCommand('workbench.action.files.newUntitledFile');

    const editor = await waitForActiveEditor();
    // make it a lean4 document even though it is empty and untitled.
    logger.log('Setting lean4 language on untitled doc');
    await vscode.languages.setTextDocumentLanguage(editor.document, 'lean4');

    await editor.edit((builder) => {
        builder.insert(new vscode.Position(0, 0), contents);
    });

    const lean = await waitForActiveExtension('leanprover.lean4', 60);
    assert(lean, 'Lean extension not loaded');

    logger.log(`Found lean package version: ${lean.packageJSON.version}`);
    const info = lean.exports.infoProvider;
	assert(info, 'No InfoProvider export');

    // If info view opens too quickly there is no LeanClient ready yet and
    // it's initialization gets messed up.
    assert(await waitForInfoViewOpen(info, 60),
        'Info view did not open after 60 seconds');
    return lean;
}

<<<<<<< HEAD
export function assertActiveClient(clientProvider: LeanClientProvider | undefined) : LeanClient{
=======
export async function waitForActiveClientRunning(clientProvider: LeanClientProvider | undefined, retries=60, delay=1000){
    let count = 0;
    logger.log('Waiting for active client to enter running state...');
    while (count < retries){
        const client = clientProvider?.getActiveClient();
        if (client && client.isRunning()) {
            return;
        }
        await sleep(delay);
        count += 1;
    }

    assert(false, 'active client is not reaching the running state');
}

export async function resetToolchain(clientProvider: LeanClientProvider | undefined, retries=10, delay=1000) : Promise<void>{

>>>>>>> db7b0df7
    assert(clientProvider, 'missing LeanClientProvider');
    const client = clientProvider.getActiveClient();
    assert(client, 'Missing active LeanClient');
    return client;
}

export async function resetToolchain(clientProvider: LeanClientProvider | undefined, retries=10, delay=1000) : Promise<void>{

    const client = assertActiveClient(clientProvider);

    let stopped = false;
    let restarted = false;
    client.stopped(() => { stopped = true });
    client.restarted(() => { restarted = true });

    await vscode.commands.executeCommand('lean4.selectToolchain', 'reset');

    // wait a second to see if we've been stopped..
    let count = 0;
    while (count < retries){
        if (stopped) {
            break;
        }
        await sleep(100);
        count += 1;
    }

    if (stopped){
        // then we need to wait for restart.
        count = 0;
        while (count < retries){
            if (restarted) {
                break;
            }
            await sleep(delay);
            count += 1;
        }
    }
}

export async function waitForActiveExtension(extensionId: string, retries=60, delay=1000) : Promise<vscode.Extension<Exports> | null> {

    logger.log(`Waiting for extension ${extensionId} to be loaded...`);
    let lean : vscode.Extension<Exports> | undefined;
    let count = 0;
    while (!lean) {
        vscode.extensions.all.forEach((e) => {
            if (e.id === extensionId){
                lean = e;
                logger.log(`Found extension: ${extensionId}`);
            }
        });
        if (!lean){
            count += 1;
            if (count >= retries){
                return null;
            }
            await sleep(delay);
        }
    }

    logger.log(`Waiting for extension ${extensionId} activation...`);
    count = 0
    while (!lean.isActive && count < retries){
        await sleep(delay);
        count += 1;
    }

    logger.log(`Extension ${extensionId} isActive=${lean.isActive}`);
    return lean;
}

export async function waitForActiveEditor(filename='', retries=60, delay=1000) : Promise<vscode.TextEditor> {
    let count = 0;
    while (!vscode.window.activeTextEditor && count < retries){
        await sleep(delay);
        count += 1;
    }
    let editor = vscode.window.activeTextEditor
    assert(editor, 'Missing active text editor');

    logger.log(`Loaded document ${editor.document.uri}`);

    if (filename) {
        count = 0;
        while (editor && !editor.document.uri.fsPath.toLowerCase().endsWith(filename.toLowerCase()) && count < retries){
            await sleep(delay);
            count += 1;
            editor = vscode.window.activeTextEditor
        }
        assert(editor && editor.document.uri.fsPath.toLowerCase().endsWith(filename.toLowerCase()), `Active text editor does not match ${filename}`);
    }

    return editor;
}

export async function waitForInfoViewOpen(infoView: InfoProvider, retries=60, delay=1000) : Promise<boolean> {
    let count = 0;
    let opened = false;
    logger.log('Waiting for InfoView...');
    while (count < retries){
        const isOpen = infoView.isOpen();
        if (isOpen) {
            logger.log('InfoView is open.');
            return true;
        } else if (!opened) {
            opened = true;
            await vscode.commands.executeCommand('lean4.displayGoal');
        }
        await sleep(delay);
        count += 1;
    }

    logger.log('InfoView not found.');
    return false;
}

export async function waitForInfoviewHtml(infoView: InfoProvider, toFind : string, retries=60, delay=1000, expand=true): Promise<string> {
    let count = 0;
    let html = '';
    while (count < retries){
        html = await infoView.getHtmlContents();
        if (html.indexOf(toFind) > 0){
            return html;
        }
        if (expand && html.indexOf('<details>') >= 0) { // we want '<details open>' instead...
            await infoView.toggleAllMessages();
        }
        await sleep(delay);
        count += 1;
    }

    logger.log(`>>> infoview missing "${toFind}"`);
    logger.log(html);
    assert(false, `Missing "${toFind}" in infoview`);
}

export async function waitForInfoviewNotHtml(infoView: InfoProvider, toFind : string, retries=60, delay=1000, collapse=true): Promise<void> {
    let count = 0;
    let html = '';
    while (count < retries){
        html = await infoView.getHtmlContents();
        if (html.indexOf(toFind) < 0){
            return;
        }
        if (collapse && html.indexOf('<details ') >= 0) { // we want '<details>' instead...(collapsed)
            await infoView.toggleAllMessages();
        }
        await sleep(delay);
        count += 1;
    }

    logger.log(`>>> infoview still contains "${toFind}"`);
    logger.log(html);
    assert(false, `Text "${toFind}" in infoview is not going away`);
}

export async function waitForDocViewHtml(docView: DocViewProvider, toFind : string, retries=60, delay=1000): Promise<string> {
    let count = 0;
    let html = '';
    while (count < retries){
        html = await docView.getHtmlContents();
        if (html.indexOf(toFind) > 0){
            return html;
        }
        await sleep(delay);
        count += 1;
    }

    logger.log('>>> docview contents:')
    logger.log(html);
    assert(false, `Missing "${toFind}" in docview`);
    return html;
}

export function extractPhrase(html: string, word: string, terminator: string){
    const pos = html.indexOf(word);
    if (pos >= 0){
        let endPos = html.indexOf(terminator, pos);
        const eolPos = html.indexOf('\n', pos);
        if (eolPos > 0 && eolPos < endPos){
            endPos = eolPos;
        }
        return html.substring(pos, endPos);
    }
    return '';
}

export async function findWord(editor: vscode.TextEditor, word: string, retries=60, delay=1000) : Promise<vscode.Range> {
    let count = 0;
    while (retries > 0) {
            const text = editor.document.getText();
        const pos = text.indexOf(word);
        if (pos < 0) {
            await sleep(delay);
            count += 1;
        } else {
            return new vscode.Range(editor.document.positionAt(pos), editor.document.positionAt(pos + word.length));
        }
    }

    assert(false, `word ${word} not found in editor`);
}

export async function gotoDefinition(editor: vscode.TextEditor, word: string, retries=60, delay=1000) : Promise<void> {
    const wordRange = await findWord(editor, word, retries, delay);

    // The -1 is to workaround a bug in goto definition.
    // The cursor must be placed before the end of the identifier.
    const secondLastChar = new vscode.Position(wordRange.end.line, wordRange.end.character - 1);
    editor.selection = new vscode.Selection(wordRange.start, secondLastChar);

    await vscode.commands.executeCommand('editor.action.revealDefinition');
}

export async function restartFile() : Promise<void> {
    console.log('restarting file in lean client ...');
    await vscode.commands.executeCommand('lean4.restartFile');
}

export async function restartLeanServer(client: LeanClient, retries=60, delay=1000) : Promise<boolean> {
    let count = 0;
    logger.log('restarting lean client ...');

    const stateChanges : string[] = []
    client.stopped(() => { stateChanges.push('stopped'); });
    client.restarted(() => { stateChanges.push('restarted'); });
    client.serverFailed(() => { stateChanges.push('failed'); });

    await vscode.commands.executeCommand('lean4.restartServer');

    while (count < retries){
        const index = stateChanges.indexOf('restarted');
        if (index > 0) {
            break;
        }
        await sleep(delay);
        count += 1;
    }

    // check we have no errors.
    const actual = stateChanges.toString();
    const expected = 'stopped,restarted'
    if (actual !== expected) {
        logger.log(`restartServer did not produce expected result: ${actual}`);
    }
    assert(actual === expected);
    return false;
}

export async function assertStringInInfoview(infoView: InfoProvider, expectedVersion: string) : Promise<string> {
    return await waitForInfoviewHtml(infoView, expectedVersion);
}

export async function invokeHrefCommand(html: string, selector: string) : Promise<void> {

    const $ = cheerio.load(html);
    const link = $(selector);
    assert(link, 'openExample link not found')
    if (link) {
        const href = link.attr('href');
        if (href) {
            const prefix = 'command:'
            assert(href.startsWith(prefix), `expecting the href to start with ${prefix}`);
            const cmd = href.slice(prefix.length);
            const uri = vscode.Uri.parse(cmd);
            const query = decodeURIComponent(uri.query);
            logger.log(`Opening file : ${query}`);
            const args = JSON.parse(query);
            let arg : string = ''
            if (Array.isArray(args)){
                arg = args[0]
            } else {
                arg = args
            }
            await vscode.commands.executeCommand(uri.path.slice(1), arg);
        }
    }

}

export async function clickInfoViewButton(info: InfoProvider, name: string) : Promise<void> {
    await assertStringInInfoview(info, name);
    let retries = 5;
    while (retries > 0) {
        retries--;
        try {
            const cmd = `document.querySelector(\'[data-id*="${name}"]\').click()`;
            await info.runTestScript(cmd);
        } catch (err){
            logger.log(`### runTestScript failed: ${err.message}`);
            if (retries === 0){
                throw err;
            }
            logger.log(`### Retrying clickInfoViewButton ${name}...`)
            await sleep(1000);
        }
    }
}

export function mkdirs(fullPath: string){
    const parts = fullPath.split(path.sep);
    // on windows the parts[0] is the drive letter, e.g. "c:"
    // on other platforms parts[0] is empty string, but we want to start with '/'
    let newPath = parts[0];
    parts.splice(0, 1);
    if (!newPath) {
        newPath = '/'
    }
    parts.forEach((p) => {
        newPath = path.join(newPath, p);
        if (newPath && !fs.existsSync(newPath)){
            fs.mkdirSync(newPath);
        }
    });
}

export function copyFolder(source: string, target: string) {
    if (!fs.existsSync(target)){
        mkdirs(target);
    }
    const files = fs.readdirSync(source);
    for(const file of files) {
        const sourceFile = path.join(source, file);
        const targetFile = path.join(target, file);
        const stats = fs.lstatSync(sourceFile);
        if (stats.isFile()) {
            fs.copyFileSync(sourceFile, targetFile);
        }
        else if (stats.isDirectory()){
            copyFolder(sourceFile, targetFile);
        }
    }
}

export function getAltBuildVersion(){
    const testsRoot = path.join(__dirname, '..', '..', '..', '..', 'test');
    const multiFoo = path.join(testsRoot, 'test-fixtures', 'multi', 'foo');
    const toolchain = fs.readFileSync(path.join(multiFoo, 'lean-toolchain'), 'utf8').toString();
    return toolchain.trim().split(':')[1];
}<|MERGE_RESOLUTION|>--- conflicted
+++ resolved
@@ -94,9 +94,6 @@
     return lean;
 }
 
-<<<<<<< HEAD
-export function assertActiveClient(clientProvider: LeanClientProvider | undefined) : LeanClient{
-=======
 export async function waitForActiveClientRunning(clientProvider: LeanClientProvider | undefined, retries=60, delay=1000){
     let count = 0;
     logger.log('Waiting for active client to enter running state...');
@@ -112,9 +109,7 @@
     assert(false, 'active client is not reaching the running state');
 }
 
-export async function resetToolchain(clientProvider: LeanClientProvider | undefined, retries=10, delay=1000) : Promise<void>{
-
->>>>>>> db7b0df7
+export function assertActiveClient(clientProvider: LeanClientProvider | undefined) : LeanClient{
     assert(clientProvider, 'missing LeanClientProvider');
     const client = clientProvider.getActiveClient();
     assert(client, 'Missing active LeanClient');
