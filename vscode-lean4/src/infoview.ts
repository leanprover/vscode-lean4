--- conflicted
+++ resolved
@@ -213,12 +213,8 @@
                 this.webviewPanel = undefined;
             });
             this.webviewPanel = webviewPanel;
-<<<<<<< HEAD
-            this.clear();
-=======
             webviewPanel.webview.html = this.initialHtml();
-            webviewPanel.api.initialize(this.client.client.initializeResult)
->>>>>>> dd37bb99
+            webviewPanel.api.initialize(this.client.initializeResult)
         }
         // The infoview listens for server notifications such as diagnostics passively,
         // so when it is first started we must re-send those as if the server did.
@@ -270,12 +266,8 @@
     }
 
     private async sendPosition() {
-<<<<<<< HEAD
-        if (!window.activeTextEditor || !languages.match(this.leanDocs, window.activeTextEditor.document)) { return null; }
+        if (!window.activeTextEditor || languages.match(this.leanDocs, window.activeTextEditor.document) === 0) return
         void this.autoOpen();
-=======
-        if (!window.activeTextEditor || languages.match(this.leanDocs, window.activeTextEditor.document) === 0) return
->>>>>>> dd37bb99
         const uri = window.activeTextEditor.document.uri;
         const selection = window.activeTextEditor.selection;
         await this.webviewPanel?.api.changedCursorLocation({
