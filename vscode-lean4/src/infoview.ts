--- conflicted
+++ resolved
@@ -6,11 +6,7 @@
     Uri, ViewColumn, WebviewPanel, window, workspace, env, Position,
 } from 'vscode';
 import { EditorApi, InfoviewApi, LeanFileProgressParams, TextInsertKind,
-<<<<<<< HEAD
-    RpcConnectParams, RpcConnected, RpcKeepAliveParams, ServerStoppedReason } from '@lean4/infoview-api';
-=======
     RpcConnectParams, RpcConnected, RpcKeepAliveParams, ServerStoppedReason } from '@leanprover/infoview-api';
->>>>>>> 534e46e3
 import { LeanClient } from './leanclient';
 import { getEditorLineHeight, getInfoViewAllErrorsOnLine, getInfoViewAutoOpen, getInfoViewAutoOpenShowGoal,
     getInfoViewStyle, minIfProd, prodOrDev } from './config';
