--- conflicted
+++ resolved
@@ -10,11 +10,8 @@
 import { getInfoViewAllErrorsOnLine, getInfoViewAutoOpen, getInfoViewAutoOpenShowGoal,
     getInfoViewFilterIndex, getInfoViewStyle, getInfoViewTacticStateFilters } from './config';
 import { Rpc } from './rpc';
-<<<<<<< HEAD
-=======
 import { PublishDiagnosticsParams } from 'vscode-languageclient';
 import * as ls from 'vscode-languageserver-protocol'
->>>>>>> 6510b324
 
 export class InfoProvider implements Disposable {
     /** Instance of the panel, if it is open. Otherwise `undefined`. */
@@ -218,11 +215,10 @@
             });
             this.webviewPanel = webviewPanel;
             webviewPanel.webview.html = this.initialHtml();
-<<<<<<< HEAD
-            void webviewPanel.api.initialize(this.client.initializeResult)
-=======
-            await webviewPanel.api.initialize(this.client.client.initializeResult, this.getLocation(editor))
->>>>>>> 6510b324
+            if (!this.client.initializeResult.serverInfo){
+                console.log('Why is this null???');
+            }
+            await webviewPanel.api.initialize(this.client.initializeResult, this.getLocation(editor))
         }
 
         // The infoview listens for server notifications such as diagnostics passively,
@@ -274,14 +270,8 @@
         void this.autoOpen();
     }
 
-<<<<<<< HEAD
-    private async sendPosition() {
-        if (!window.activeTextEditor || languages.match(this.leanDocs, window.activeTextEditor.document) === 0) return
-        void this.autoOpen();
-=======
     private getLocation(editor : TextEditor) : ls.Location | undefined {
         if (!editor) return undefined;
->>>>>>> 6510b324
         const uri = window.activeTextEditor.document.uri;
         const selection = window.activeTextEditor.selection;
         return {
@@ -295,6 +285,7 @@
 
     private async sendPosition() {
         if (!window.activeTextEditor || languages.match(this.leanDocs, window.activeTextEditor.document) === 0) return
+        void this.autoOpen();
         const loc = this.getLocation(window.activeTextEditor);
         await this.webviewPanel?.api.changedCursorLocation(loc);
     }
