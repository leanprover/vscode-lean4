--- conflicted
+++ resolved
@@ -3,11 +3,7 @@
 import { LeanInstaller, LeanVersion } from './leanInstaller'
 import { LeanpkgService } from './leanpkg';
 import { LeanClient } from '../leanclient'
-<<<<<<< HEAD
-import { LeanFileProgressProcessingInfo, ServerStoppedReason } from '@lean4/infoview-api';
-=======
 import { LeanFileProgressProcessingInfo, RpcConnectParams, RpcKeepAliveParams, ServerStoppedReason } from '@leanprover/infoview-api';
->>>>>>> 534e46e3
 import * as path from 'path';
 import { findLeanPackageRoot } from './projectInfo';
 import { isFileInFolder } from './fsHelper';
