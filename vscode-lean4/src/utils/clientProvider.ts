--- conflicted
+++ resolved
@@ -205,19 +205,11 @@
     }
 
     async getLeanVersion(uri: Uri) : Promise<LeanVersion | undefined> {
-<<<<<<< HEAD
         const [workspaceFolder, folder, packageFileUri] = await findLeanPackageRoot(uri);
-        const folderUri = folder ? folder : Uri.from({scheme: 'untitled'});
-        const path = folderUri.toString()
-        if (this.versions.has(path)){
-            return this.versions.get(path);
-=======
-        const [workspaceFolder, folder, packageFileUri] = findLeanPackageRoot(uri);
         const folderUri = folder ?? Uri.from({scheme: 'untitled'});
         const key = this.getKeyFromUri(folderUri);
         if (this.versions.has(key)){
             return this.versions.get(key);
->>>>>>> 69fd6824
         }
         const versionInfo = await this.installer.testLeanVersion(folderUri);
         if (!versionInfo.error){
