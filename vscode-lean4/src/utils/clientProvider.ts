--- conflicted
+++ resolved
@@ -67,17 +67,9 @@
                 // have to check again here in case elan install had --default-toolchain none.
                 const version = await installer.testLeanVersion(uri);
                 if (version.version === '4') {
-<<<<<<< HEAD
                     const [cachedClient, client] = await this.ensureClient(uri, version);
                     if (cachedClient && client) {
                         await client.restart();
-=======
-                    if (this.clients.has(path)) {
-                        const client = this.clients.get(path)
-                        void client.restart()
-                    } else {
-                        void this.ensureClient(this.getDocument(path).uri, version);
->>>>>>> a63c6012
                     }
                 } else if (version.error) {
                     console.log(`Lean version not ok: ${version.error}`);
@@ -103,18 +95,11 @@
         // We need to do this because by default, .lean is associated with language id `lean`,
         // i.e. Lean 3. vscode-lean is expected to yield when isLean4Project is true.
         if (document.languageId === 'lean') {
-<<<<<<< HEAD
-            void languages.setTextDocumentLanguage(document, 'lean4');
-        }
-        if (document.languageId === 'lean4') {
-            void this.ensureClient(document.uri, null);
-=======
             // Only change the document language for *visible* documents,
             // because this closes and then reopens the document.
             await languages.setTextDocumentLanguage(document, 'lean4');
         } else if (document.languageId !== 'lean4') {
             return;
->>>>>>> a63c6012
         }
 
         const client = await this.ensureClient(document.uri, null);
@@ -129,11 +114,7 @@
         return Array.from(this.clients.values());
     }
 
-<<<<<<< HEAD
     async ensureClient(uri : Uri, versionInfo: LeanVersion | null) : Promise<[boolean,LeanClient]> {
-=======
-    async ensureClient(uri: Uri, versionInfo: LeanVersion | null): Promise<LeanClient> {
->>>>>>> a63c6012
         let folder = workspace.getWorkspaceFolder(uri);
         if (!folder && workspace.workspaceFolders) {
             // Could be that uri.scheme === 'untitled'.
@@ -164,7 +145,7 @@
                 // ignore workspaces that belong to a different version of Lean.
                 console.log(`Lean4 extension ignoring workspace '${folderUri}' because it is not a Lean 4 workspace.`);
                 this.pending.delete(path);
-                return;
+                return [false, null];
             }
 
             client = new LeanClient(folder, this.localStorage, this.outputChannel);
@@ -190,11 +171,7 @@
         // tell the InfoView about this activated client.
         this.activeClient = client;
 
-<<<<<<< HEAD
         return [cachedClient, client];
-=======
-        return client;
->>>>>>> a63c6012
     }
 
     dispose(): void {
