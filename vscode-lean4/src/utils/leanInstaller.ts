--- conflicted
+++ resolved
@@ -229,12 +229,7 @@
             const major = match[1]
             return { version: major, error: null }
         } catch (err) {
-<<<<<<< HEAD
             if (this.outputChannel) this.outputChannel.appendLine(err);
-=======
-            void window.showErrorMessage(`lean4: Could not find Lean version by running '${cmd} ${options}'.`)
-            if (this.outputChannel) this.outputChannel.appendLine('' + err);
->>>>>>> 921a796d
             return { version: '', error: err };
         }
     }
