--- conflicted
+++ resolved
@@ -47,20 +47,14 @@
     private currentURL: string | undefined = undefined;
     private backStack: string[] = [];
     private forwardStack: string[] = [];
-<<<<<<< HEAD
-    private tempFolder : TempFolder = null;
-    private abbreviations: SymbolsByAbbreviation = null;
+    private tempFolder : TempFolder;
+    private abbreviations: SymbolsByAbbreviation;
     private extensionUri: Uri;
     private tryItDoc: TextDocument | null = null;
     private scripts: Map<string, string> = new Map<string, string>();
 
     constructor(extensionUri: Uri) {
         this.extensionUri = extensionUri;
-=======
-    private tempFolder : TempFolder;
-    private abbreviations: SymbolsByAbbreviation;
-    constructor() {
->>>>>>> 4c3e4803
         this.subscriptions.push(
             commands.registerCommand('lean4.docView.open', (url: string) => this.open(url)),
             commands.registerCommand('lean4.docView.back', () => this.back()),
@@ -116,7 +110,7 @@
         const uri = Uri.parse(file)
         if (uri.scheme === 'http' || uri.scheme === 'https') {
             const data = await this.httpGet(uri);
-            void this.tryIt('// example \n' + data);
+            void this.tryIt('-- example \n' + data);
         } else {
             const doc = await workspace.openTextDocument(Uri.parse(file));
             void languages.setTextDocumentLanguage(doc, 'lean4')
@@ -144,17 +138,11 @@
                 enableCommandUris: true,
                 retainContextWhenHidden: true,
             };
-<<<<<<< HEAD
 
             this.webview = window.createWebviewPanel('lean4', 'Lean Documentation',
                 { viewColumn: 3, preserveFocus: true }, options)
-            this.webview.onDidDispose(() => this.webview = null);
+            this.webview.onDidDispose(() => this.webview = undefined);
             this.webview.webview.onDidReceiveMessage(m => this.receiveMessage(m));
-=======
-            this.webview = window.createWebviewPanel('lean', 'Lean Documentation',
-                { viewColumn: 3, preserveFocus: true }, options);
-            this.webview.onDidDispose(() => this.webview = undefined);
->>>>>>> 4c3e4803
 
             let first = true;
             this.webview.onDidChangeViewState(async () => {
@@ -189,16 +177,6 @@
         }
     }
 
-    loadScript(localUri: Uri) : string {
-        const path = localUri.fsPath;
-        if (this.scripts.has(path)){
-            return this.scripts.get(path);
-        }
-        const script = '<script type=\'text/javascript\'>\n' + fs.readFileSync(path).toString() + '\n</script>';
-        this.scripts.set(path, script);
-        return script;
-    }
-
     private async httpGet(uri: Uri) : Promise<string> {
         return new Promise<string>(resolve => {
             void axios.get(uri.toString(), { responseType: 'arraybuffer' }).then(
@@ -244,22 +222,15 @@
                     .text('Open documentation of current project')));
             }
 
-<<<<<<< HEAD
-            const books = {
-                'Theorem Proving in Lean': mkCommandUri('lean4.docView.open', 'http://lovettsoftware.com/theorem_proving_in_lean4/introduction.html'),
+            const books : any = {
+                'Theorem Proving in Lean': mkCommandUri('lean4.docView.open', 'https://leanprover.github.io/theorem_proving_in_lean4/'),
                 'Reference Manual': mkCommandUri('lean4.docView.open', 'https://leanprover.github.io/lean4/doc/'),
                 'Abbreviations cheat sheet': mkCommandUri('lean4.docView.showAllAbbreviations'),
-                'Example': mkCommandUri('lean4.openExample', 'https://raw.githubusercontent.com/leanprover/lean4/master/doc/examples/compiler/test.lean'),
+                'Example': mkCommandUri('lean4.openExample', 'https://github.com/leanprover/lean4-samples/raw/main/HelloWorld/Main.lean'),
 
                 // These are handy for testing that the bad file logic is working.
                 //'Test bad file': mkCommandUri('lean4.docView.open', Uri.joinPath(this.extensionUri, 'media', 'webview.js')),
                 //'Test bad Uri': mkCommandUri('lean4.docView.open', 'https://leanprover.github.io/lean4/doc/images/code-success.png'),
-=======
-            const books : any = {
-                'Theorem Proving in Lean': 'https://leanprover.github.io/theorem_proving_in_lean4/',
-                'Reference Manual': 'https://leanprover.github.io/lean4/doc/',
-                'Abbreviations cheat sheet': mkCommandUri('lean4.docView.showAllAbbreviations')
->>>>>>> 4c3e4803
             };
 
             // TODO: add mathlib4 when we have a book about it
@@ -308,7 +279,6 @@
                 $('pre').text('' + e);
             }
         }
-<<<<<<< HEAD
 
         const book = 'book.js';
         const bookScript = $(`script[src='${book}']`);
@@ -319,26 +289,19 @@
 var tryit_buttons = true; // instead show a TryIt button
 var side_bar = false; // collapse the side bar menu by default.
             </script>`;
-            const script_url = this.webview.webview.asWebviewUri(themes_uri);
+            const script_url = this.webview?.webview.asWebviewUri(themes_uri);
             const node = $(`<script type='text/javascript' src='${script_url}'></script>`).insertBefore(bookScript);
             $(config).insertBefore(node);
         }
 
-        for (const style of $('link[rel=stylesheet]').get()) {
-            style.attribs.href = this.mkRelativeUrl(style.attribs.href as string, url);
-        }
-
-        for (const script of $('script[src]').get()) {
-            script.attribs.src = this.mkRelativeUrl(script.attribs.src as string, url);
-=======
         if (url) {
             for (const style of $('link[rel=stylesheet]').get()) {
                 style.attribs.href = this.mkRelativeUrl(style.attribs.href as string, url);
             }
+
             for (const script of $('script[src]').get()) {
                 script.attribs.src = this.mkRelativeUrl(script.attribs.src as string, url);
             }
->>>>>>> 4c3e4803
         }
 
         for (const link of $('a[href]').get()) {
