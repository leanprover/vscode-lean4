import { TextDocument, EventEmitter, Diagnostic,
    DocumentHighlight, Range, DocumentHighlightKind, workspace,
    Disposable, Uri, ConfigurationChangeEvent, OutputChannel, DiagnosticCollection,
<<<<<<< HEAD
    Position, WorkspaceFolder, window } from 'vscode'
=======
    WorkspaceFolder } from 'vscode'
>>>>>>> 33bc803c
import {
    DidChangeTextDocumentParams,
    DidCloseTextDocumentParams,
    DidOpenTextDocumentNotification,
    DocumentFilter,
    InitializeResult,
    LanguageClient,
    LanguageClientOptions,
    PublishDiagnosticsParams,
    ServerOptions,
    State
} from 'vscode-languageclient/node'
import * as ls from 'vscode-languageserver-protocol'

import { toolchainPath, addServerEnvPaths, serverArgs, serverLoggingEnabled, serverLoggingPath, getElaborationDelay, lakeEnabled } from './config'
import { assert } from './utils/assert'
import { LeanFileProgressParams, LeanFileProgressProcessingInfo } from '@lean4/infoview-api';
import { LocalStorageService} from './utils/localStorage'
import { batchExecute } from './utils/batch'
import { readLeanVersion } from './utils/projectInfo';
import * as fs from 'fs';
import { URL } from 'url';
import { join } from 'path';
 // @ts-ignore
import { SemVer } from 'semver';
<<<<<<< HEAD
import { fileExists, isFileInFolder } from './utils/fsHelper';
=======
import { fileExists } from './utils/fsHelper';
import { c2pConverter, p2cConverter, patchConverters } from './utils/converters'
>>>>>>> 33bc803c

const escapeRegExp = (s: string) => s.replace(/[.*+?^${}()|[\]\\]/g, '\\$&');

export type ServerProgress = Map<Uri, LeanFileProgressProcessingInfo[]>;

export function getFullRange(diag: Diagnostic): Range {
    return (diag as any)?.fullRange || diag.range;
}

export class LeanClient implements Disposable {
    running: boolean
	private client: LanguageClient | undefined
    private toolchainPath: string
    private outputChannel: OutputChannel;
    private storageManager : LocalStorageService;
    private workspaceFolder: WorkspaceFolder | undefined;
    private folderUri: Uri;
    private subscriptions: Disposable[] = []
    private noPrompt : boolean = false;

    private didChangeEmitter = new EventEmitter<DidChangeTextDocumentParams>()
    didChange = this.didChangeEmitter.event

    private diagnosticsEmitter = new EventEmitter<PublishDiagnosticsParams>()
    diagnostics = this.diagnosticsEmitter.event

    private didSetLanguageEmitter = new EventEmitter<string>();
    didSetLanguage = this.didSetLanguageEmitter.event

    private didCloseEmitter = new EventEmitter<DidCloseTextDocumentParams>();
    didClose = this.didCloseEmitter.event

    private customNotificationEmitter = new EventEmitter<{method: string, params: any}>();
    /** Fires whenever a custom notification (i.e. one not defined in LSP) is received. */
    customNotification = this.customNotificationEmitter.event;

    /** saved progress info in case infoview is opened, it needs to get all of it. */
    progress: ServerProgress = new Map()

    private progressChangedEmitter = new EventEmitter<[string, LeanFileProgressProcessingInfo[]]>()
    progressChanged = this.progressChangedEmitter.event

    private stoppedEmitter = new EventEmitter<string>()
    stopped = this.stoppedEmitter.event

    private restartedEmitter = new EventEmitter()
    restarted = this.restartedEmitter.event

    private restartingEmitter = new EventEmitter()
    restarting = this.restartingEmitter.event

    private serverFailedEmitter = new EventEmitter<string>();
    serverFailed = this.serverFailedEmitter.event

    /** Files which are open. */
    private isOpen: Map<string, TextDocument> = new Map()

    constructor(workspaceFolder: WorkspaceFolder | undefined, folderUri: Uri, storageManager : LocalStorageService, outputChannel : OutputChannel) {
        this.storageManager = storageManager;
        this.outputChannel = outputChannel;
        this.workspaceFolder = workspaceFolder; // can be null when opening adhoc files.
        this.folderUri = folderUri;
        this.subscriptions.push(workspace.onDidChangeConfiguration((e) => this.configChanged(e)));
    }

    dispose(): void {
        this.subscriptions.forEach((s) => s.dispose())
        if (this.isStarted()) void this.stop()
    }

    async showRestartMessage(): Promise<void> {
        const restartItem = 'Restart Lean Language Server';
        const item = await window.showErrorMessage('Lean Language Server has stopped unexpectedly.', restartItem)
        if (item === restartItem) {
            void this.start();
        }
    }

    async restart(): Promise<void> {
        const startTime = Date.now()

        console.log('Restarting Lean Language Server')
        if (this.isStarted()) {
            await this.stop()
        }

        this.restartingEmitter.fire(undefined)
        this.toolchainPath = this.storageManager.getLeanPath();
        if (!this.toolchainPath) this.toolchainPath = toolchainPath();
        const version = this.storageManager.getLeanVersion();
        const env = addServerEnvPaths(process.env);
        if (serverLoggingEnabled()) {
            env.LEAN_SERVER_LOG_DIR = serverLoggingPath()
        }

        let executable = (this.toolchainPath) ? join(this.toolchainPath, 'bin', 'lake') : 'lake';

        // check if the lake process will start (skip it on scheme: 'untitled' files)
        let useLake = lakeEnabled() && this.folderUri && this.folderUri.scheme === 'file';
        if (useLake) {
            let knownDate = false;
            const lakefile = Uri.joinPath(this.folderUri, 'lakefile.lean')
            if (!await fileExists(new URL(lakefile.toString()))) {
                useLake = false;
            }
            else {
                // see if we can avoid the more expensive checkLakeVersion call.
                const date = await this.checkToolchainVersion(this.folderUri);
                if (date){
                    // Feb 16 2022 is when the 3.1.0.pre was released.
                    useLake = date >= new Date(2022, 1, 16);
                    knownDate = true;
                }
                if (useLake && !knownDate){
                    useLake = await this.checkLakeVersion(executable, version);
                }
            }
        }

        if (!useLake) {
            executable = (this.toolchainPath) ? join(this.toolchainPath, 'bin', 'lean') : 'lean';
        }

        let options = version ? ['+' + version] :[]
        if (useLake) {
            options = options.concat(['serve', '--'])
        } else{
            options = options.concat(['--server'])
        }

        // Add folder name to command-line so that it shows up in `ps aux`.
        if (this.folderUri) {
            options.push('' + this.folderUri.fsPath)
        } else {
            options.push('untitled')
        }

        const serverOptions: ServerOptions = {
            command: executable,
            args: options.concat(serverArgs()),
            options: {
                cwd: this.folderUri?.fsPath,
                env
            }
        }

        const documentSelector: DocumentFilter = {
            language: 'lean4'
        }

        if (this.folderUri){
            documentSelector.scheme = this.folderUri.scheme
            if (this.folderUri.scheme !== 'untitled') {
                documentSelector.pattern = `${this.folderUri.fsPath}/**/*`
            }
        }

        const clientOptions: LanguageClientOptions = {
            outputChannel: this.outputChannel,
            documentSelector: [documentSelector],
            workspaceFolder: this.workspaceFolder,
            initializationOptions: {
                editDelay: getElaborationDelay(), hasWidgets: true,
            },
            connectionOptions: {
                maxRestartCount: 0,
                cancellationStrategy: undefined as any,
            },
            middleware: {
                handleDiagnostics: (uri, diagnostics, next) => {
                    next(uri, diagnostics);
                    if (!this.client) return;
                    const uri_ = c2pConverter.asUri(uri);
                    const diagnostics_ = [];
                    for (const d of diagnostics) {
                        const d_: ls.Diagnostic = {
                            ...c2pConverter.asDiagnostic(d),
                        };
                        diagnostics_.push(d_);
                    }
                    this.diagnosticsEmitter.fire({uri: uri_, diagnostics: diagnostics_});
                },

                didOpen: async () => {
                    // Note: as per the LSP spec: An open notification must not be sent more than once
                    // without a corresponding close notification send before. This means open and close
                    // notification must be balanced and the max open count for a particular textDocument
                    // is one.  So this even does nothing the notification is handled by the
                    // openLean4Document method below after the 'lean4' languageId is established and
                    // it has weeded out documents opened to invisible editors (like 'git:' schemes and
                    // invisible editors created for Ctrl+Hover events.  A side effect of unbalanced
                    // open/close notification is leaking 'lean --worker' processes.
                    // See https://github.com/microsoft/vscode/issues/78453).
                    return;
                },

                didChange: async (data, next) => {
                    await next(data);
                    if (!this.running || !this.client) return; // there was a problem starting lean server.
                    const params = c2pConverter.asChangeTextDocumentParams(data);
                    this.didChangeEmitter.fire(params);
                },

                didClose: async (doc, next) => {
                    if (!this.isOpen.delete(doc.uri.toString())) {
                        return;
                    }
                    await next(doc);
                    if (!this.running || !this.client) return; // there was a problem starting lean server.
                    const params = c2pConverter.asCloseTextDocumentParams(doc);
                    this.didCloseEmitter.fire(params);
                },

                provideDocumentHighlights: async (doc, pos, ctok, next) => {
                    const leanHighlights = await next(doc, pos, ctok);
                    if (leanHighlights?.length) return leanHighlights;

                    // vscode doesn't fall back to textual highlights,
                    // so we need to do that manually
                    await new Promise((res) => setTimeout(res, 250));
                    if (ctok.isCancellationRequested) return;

                    const wordRange = doc.getWordRangeAtPosition(pos);
                    if (!wordRange) return;
                    const word = doc.getText(wordRange);

                    const highlights: DocumentHighlight[] = [];
                    const text = doc.getText();
                    const nonWordPattern = '[`~@$%^&*()-=+\\[{\\]}⟨⟩⦃⦄⟦⟧⟮⟯‹›\\\\|;:\",./\\s]|^|$'
                    const regexp = new RegExp(`(?<=${nonWordPattern})${escapeRegExp(word)}(?=${nonWordPattern})`, 'g')
                    for (const match of text.matchAll(regexp)) {
                        const start = doc.positionAt(match.index ?? 0)
                        highlights.push({
                            range: new Range(start, start.translate(0, match[0].length)),
                            kind: DocumentHighlightKind.Text,
                        })
                    }

                    return highlights;
                }
            },
        }
        this.client = new LanguageClient(
            'lean4',
            'Lean 4',
            serverOptions,
            clientOptions
        )
<<<<<<< HEAD
        let insideRestart = true;
        this.patchConverters(this.client.protocol2CodeConverter, this.client.code2ProtocolConverter)
=======
        patchConverters(this.client.protocol2CodeConverter, this.client.code2ProtocolConverter)
>>>>>>> 33bc803c
        try {
            this.client.onDidChangeState(async (s) => {
                // see https://github.com/microsoft/vscode-languageserver-node/issues/825
                if (s.newState === State.Starting) {
                    console.log('client starting');
                } else if (s.newState === State.Running) {
                    const end = Date.now()
                    console.log('client running, started in ', end - startTime, 'ms');
                    this.running = true; // may have been auto restarted after it failed.
                    if (!insideRestart) {
                        this.restartedEmitter.fire(undefined)
                    }
                } else if (s.newState === State.Stopped) {
                    this.stoppedEmitter.fire('Lean language server has stopped. ');
                    console.log('client has stopped or it failed to start');
                    this.running = false;
                    if (!this.noPrompt){
                        await this.showRestartMessage();
                    }
                }
            })
            this.client.start()
            await this.client.onReady();
            // tell the new client about the documents that are already open!
            for (const key of this.isOpen.keys()) {
                const doc = this.isOpen.get(key);
                if (doc) this.notifyDidOpen(doc);
            }
            // if we got this far then the client is happy so we are running!
            this.running = true;
        } catch (error) {
            this.outputChannel.appendLine('' + error);
            this.serverFailedEmitter.fire('' + error);
            insideRestart = false;
            return;
        }

        // HACK(WN): Register a default notification handler to fire on custom notifications.
        // A mechanism to do this is provided in vscode-jsonrpc. One can register a `StarNotificationHandler`
        // here: https://github.com/microsoft/vscode-languageserver-node/blob/b2fc85d28a1a44c22896559ee5f4d3ba37a02ef5/jsonrpc/src/common/connection.ts#L497
        // which fires on any LSP notifications not in the standard, for example the `$/lean/..` ones.
        // However this mechanism is not exposed in vscode-languageclient, so we hack around its implementation.
        const starHandler = (method: string, params_: any) => {
            if (method === '$/lean/fileProgress' && this.client) {
                const params = params_ as LeanFileProgressParams;
                const uri = p2cConverter.asUri(params.textDocument.uri)
                this.progressChangedEmitter.fire([uri.toString(), params.processing]);
                // save the latest progress on this Uri in case infoview needs it later.
                this.progress.set(uri, params.processing);
            }

            this.customNotificationEmitter.fire({method, params: params_});
        };
        // eslint-disable-next-line @typescript-eslint/no-unsafe-argument
        this.client.onNotification(starHandler as any, () => {});

        // Reveal the standard error output channel when the server prints something to stderr.
        // The vscode-languageclient library already takes care of writing it to the output channel.
        (this.client as any)._serverProcess.stderr.on('data', () => {
            this.client?.outputChannel.show(true);
        });

        this.restartedEmitter.fire(undefined)
        insideRestart = false;
    }

    async openLean4Document(doc: TextDocument) {
        if (this.isOpen.has(doc.uri.toString())) return;
        if (!await this.isSameWorkspace(doc.uri)){
            // skip it, this file belongs to a different workspace...
            return;
        }

        this.isOpen.set(doc.uri.toString(), doc)

        if (!this.running) return; // there was a problem starting lean server.

        // didOpenEditor may have also changed the language, so we fire the
        // event here because the InfoView should be wired up to receive it now.
        this.didSetLanguageEmitter.fire(doc.languageId);

        this.notifyDidOpen(doc);
    }

    notifyDidOpen(doc: TextDocument) {
        void this.client?.sendNotification(DidOpenTextDocumentNotification.type, {
            textDocument: {
                uri: doc.uri.toString(),
                languageId: doc.languageId,
                version: 1,
                text: doc.getText(),
            },
        });
    }

    async isSameWorkspace(uri: Uri) : Promise<boolean> {
        if (this.folderUri) {
            if (this.folderUri.scheme !== uri.scheme) return false;
            if (this.folderUri.scheme === 'file') {
                const realPath1 = await fs.promises.realpath(this.folderUri.fsPath);
                const realPath2 = await fs.promises.realpath(uri.fsPath);
                return isFileInFolder(realPath2, realPath1);
            }
            else {
                return uri.toString().startsWith(this.folderUri.toString());
            }
        }
        else {
            return uri.scheme === 'untitled'
        }
        return false;
    }

    getWorkspaceFolder() : string {
        return this.folderUri?.toString();
    }

    start(): Promise<void> {
        return this.restart()
    }

    isStarted(): boolean {
        return this.client !== undefined
    }

    async stop(): Promise<void> {
        assert(() => this.isStarted())
        if (this.client && this.running) {
            this.noPrompt = true;
            try {
                // some timing conditions can happen while running unit tests that cause
                // this to throw an exception which then causes those tests to fail.
                await this.client.stop();
            } catch (e) {
                console.log(`Error stopping language client: ${e}`)
            }
        }

        this.noPrompt = false;
        this.progress = new Map()
        this.client = undefined
        this.running = false
    }

    configChanged(e : ConfigurationChangeEvent): void {
        let newToolchainPath = this.storageManager.getLeanPath();
        if (!newToolchainPath) newToolchainPath = toolchainPath();
        if (this.toolchainPath !== newToolchainPath){
            void this.restart();
        }
    }

    async refreshFileDependencies(doc: TextDocument): Promise<void> {
        if (!this.running) return; // there was a problem starting lean server.
        assert(() => this.isStarted())

        if (!await this.isSameWorkspace(doc.uri)){
            // skip it, this file belongs to a different workspace...
            return;
        }
        const uri = doc.uri.toString()
        // This causes a text document version number discontinuity. In
        // (didChange (oldVersion) => refreshFileDependencies => didChange (newVersion))
        // the client emits newVersion = oldVersion + 1, despite the fact that the
        // didOpen packet emitted below initializes the version number to be 1.
        // This is not a problem though, since both client and server are fine
        // as long as the version numbers are monotonous.
        void this.client?.sendNotification('textDocument/didClose', {
            'textDocument': {
                uri
            }
        })
        void this.client?.sendNotification('textDocument/didOpen', {
            'textDocument': {
                uri,
                'languageId': 'lean4',
                'version': 1,
                'text': doc.getText()
            }
        })
    }

    // eslint-disable-next-line @typescript-eslint/explicit-module-boundary-types
    sendRequest(method: string, params: any) : Promise<any> {
        return this.running && this.client ? this.client.sendRequest(method, params) :
            new Promise<any>((_, reject)=>{ reject('Client is not running');});
    }

    // eslint-disable-next-line @typescript-eslint/explicit-module-boundary-types
    sendNotification(method: string, params: any): Promise<void> | undefined{
        return this.running  && this.client ? this.client.sendNotification(method, params) : undefined;
    }

    async getDiagnosticParams(uri: Uri, diagnostics: readonly Diagnostic[]) : Promise<PublishDiagnosticsParams> {
        const params: PublishDiagnosticsParams = {
            uri: c2pConverter.asUri(uri),
            diagnostics: await c2pConverter.asDiagnostics(diagnostics as Diagnostic[])
        };
        return params;
    }

    getDiagnostics() : DiagnosticCollection | undefined {
        return this.running ? this.client?.diagnostics : undefined;
    }

    get initializeResult() : InitializeResult | undefined {
        return this.running ? this.client?.initializeResult : undefined
    }

    private async checkToolchainVersion(folderUri: Uri) : Promise<Date | undefined> {

        // see if we have a well known toolchain label that corresponds
        // to a known date like 'leanprover/lean4:nightly-2022-02-01'
        const toolchainVersion = await readLeanVersion(folderUri);
        if (toolchainVersion) {
            const match = /^leanprover\/lean4:nightly-(\d+)-(\d+)-(\d+)$/.exec(toolchainVersion);
            if (match) {
                return new Date(parseInt(match[1]), parseInt(match[2]) - 1, parseInt(match[3]));
            }
            if (toolchainVersion === 'leanprover/lean4:stable') {
                return new Date(2022, 2, 1);
            }
        }
        return undefined;
    }

    async checkLakeVersion(executable: string, version: string) : Promise<boolean> {
        // Check that the Lake version is high enough to support "lake serve" option.
        const versionOptions = version ? ['+' + version, '--version'] : ['--version']
        const start = Date.now()
        const lakeVersion = await batchExecute(executable, versionOptions, this.folderUri?.fsPath, undefined);
        console.log(`Ran '${executable} ${versionOptions.join(' ')}' in ${Date.now() - start} ms`);
        const actual = this.extractVersion(lakeVersion)
        if (actual.compare('3.0.0') > 0) {
            return true;
        }
        return false;
    }

    private extractVersion(v: string | undefined) : SemVer {
        if (!v) return new SemVer('0.0.0');
        const prefix = 'Lake version'
        if (v.startsWith(prefix)) v = v.slice(prefix.length).trim()
        const pos = v.indexOf('(')
        if (pos > 0) v = v.slice(0, pos).trim()
        try {
            return new SemVer(v)
        } catch {
            return new SemVer('0.0.0');
        }
    }
}<|MERGE_RESOLUTION|>--- conflicted
+++ resolved
@@ -1,11 +1,7 @@
 import { TextDocument, EventEmitter, Diagnostic,
     DocumentHighlight, Range, DocumentHighlightKind, workspace,
     Disposable, Uri, ConfigurationChangeEvent, OutputChannel, DiagnosticCollection,
-<<<<<<< HEAD
-    Position, WorkspaceFolder, window } from 'vscode'
-=======
-    WorkspaceFolder } from 'vscode'
->>>>>>> 33bc803c
+    WorkspaceFolder, window } from 'vscode'
 import {
     DidChangeTextDocumentParams,
     DidCloseTextDocumentParams,
@@ -31,12 +27,8 @@
 import { join } from 'path';
  // @ts-ignore
 import { SemVer } from 'semver';
-<<<<<<< HEAD
 import { fileExists, isFileInFolder } from './utils/fsHelper';
-=======
-import { fileExists } from './utils/fsHelper';
 import { c2pConverter, p2cConverter, patchConverters } from './utils/converters'
->>>>>>> 33bc803c
 
 const escapeRegExp = (s: string) => s.replace(/[.*+?^${}()|[\]\\]/g, '\\$&');
 
@@ -285,12 +277,8 @@
             serverOptions,
             clientOptions
         )
-<<<<<<< HEAD
         let insideRestart = true;
-        this.patchConverters(this.client.protocol2CodeConverter, this.client.code2ProtocolConverter)
-=======
         patchConverters(this.client.protocol2CodeConverter, this.client.code2ProtocolConverter)
->>>>>>> 33bc803c
         try {
             this.client.onDidChangeState(async (s) => {
                 // see https://github.com/microsoft/vscode-languageserver-node/issues/825
