import { TextDocument, EventEmitter, Diagnostic,
    languages, DocumentHighlight, Range, DocumentHighlightKind, window, workspace,
    Disposable, Uri, ConfigurationChangeEvent, OutputChannel, DiagnosticCollection,
    Position, WorkspaceFolder } from 'vscode'
import {
    Code2ProtocolConverter,
    DidChangeTextDocumentParams,
    DidCloseTextDocumentParams,
    DidOpenTextDocumentNotification,
    DocumentFilter,
    InitializeResult,
    LanguageClient,
    LanguageClientOptions,
    Protocol2CodeConverter,
    PublishDiagnosticsParams,
    ServerOptions,
    State
} from 'vscode-languageclient/node'
import * as ls from 'vscode-languageserver-protocol'
import { toolchainPath, addServerEnvPaths, serverArgs, serverLoggingEnabled, serverLoggingPath, getElaborationDelay } from './config'
import { assert } from './utils/assert'
import { LeanFileProgressParams, LeanFileProgressProcessingInfo } from '@lean4/infoview-api';
import { LocalStorageService} from './utils/localStorage'
import { batchExecute, testExecute } from './utils/batch'
import { cwd } from 'process'
import * as fs from 'fs';
import { URL } from 'url';
import { join } from 'path';
import { SemVer } from 'semver';

const escapeRegExp = (s: string) => s.replace(/[.*+?^${}()|[\]\\]/g, '\\$&');

interface Lean4Diagnostic extends ls.Diagnostic {
    fullRange: ls.Range;
}

export type ServerProgress = Map<Uri, LeanFileProgressProcessingInfo[]>;

export function getFullRange(diag: Diagnostic): Range {
    return (diag as any)?.fullRange || diag.range;
}

export class LeanClient implements Disposable {
    running: boolean
	private client: LanguageClient | undefined
    private toolchainPath: string
    private outputChannel: OutputChannel;
    private storageManager : LocalStorageService;
    private workspaceFolder: WorkspaceFolder;

    private subscriptions: Disposable[] = []

    private didChangeEmitter = new EventEmitter<DidChangeTextDocumentParams>()
    didChange = this.didChangeEmitter.event

    private diagnosticsEmitter = new EventEmitter<PublishDiagnosticsParams>()
    diagnostics = this.diagnosticsEmitter.event

    private didSetLanguageEmitter = new EventEmitter<string>();
    didSetLanguage = this.didSetLanguageEmitter.event

    private didCloseEmitter = new EventEmitter<DidCloseTextDocumentParams>();
    didClose = this.didCloseEmitter.event

    private customNotificationEmitter = new EventEmitter<{method: string, params: any}>();
    /** Fires whenever a custom notification (i.e. one not defined in LSP) is received. */
    customNotification = this.customNotificationEmitter.event;

    /** saved progress info in case infoview is opened, it needs to get all of it. */
    progress: ServerProgress = new Map()

    private progressChangedEmitter = new EventEmitter<[string, LeanFileProgressProcessingInfo[]]>()
    progressChanged = this.progressChangedEmitter.event

    private restartedEmitter = new EventEmitter()
    restarted = this.restartedEmitter.event

    private restartingEmitter = new EventEmitter()
    restarting = this.restartingEmitter.event

    private serverFailedEmitter = new EventEmitter<string>();
    serverFailed = this.serverFailedEmitter.event

    /** Files which are open. */
    private isOpen: Set<string> = new Set()

    constructor(workspaceFolder: WorkspaceFolder, storageManager : LocalStorageService, outputChannel : OutputChannel) {
        this.storageManager = storageManager;
        this.outputChannel = outputChannel;
        this.workspaceFolder = workspaceFolder;

        this.subscriptions.push(window.onDidChangeVisibleTextEditors((es) =>
            es.forEach((e) => this.open(e.document))));

        this.subscriptions.push(workspace.onDidChangeConfiguration((e) => this.configChanged(e)));
    }

    dispose(): void {
        this.subscriptions.forEach((s) => s.dispose())
        if (this.isStarted()) void this.stop()
    }

    getWorkspaceUri() : Uri {
        let documentUri : Uri = null;
        let rootPath : Uri = null;
        if (window.activeTextEditor)
        {
            documentUri = window.activeTextEditor.document.uri
            const folder = workspace.getWorkspaceFolder(documentUri)
            if (folder) {
                rootPath = folder.uri;
            }
        }
        if (!rootPath) {
            const workspaceFolders = workspace.workspaceFolders;
            if (workspaceFolders && workspaceFolders.length > 0) {
                rootPath = workspaceFolders[0].uri;
            }
        }
        if (!rootPath) {
            return Uri.parse('file:///' + cwd());
        }

        return rootPath;
    }

    async restart(): Promise<void> {
        this.restartingEmitter.fire(undefined)

        if (this.isStarted()) {
            await this.stop()
        }

        this.toolchainPath = this.storageManager.getLeanPath();
        if (!this.toolchainPath) this.toolchainPath = toolchainPath();

        const version = this.storageManager.getLeanVersion();
        const env = addServerEnvPaths(process.env);
        if (serverLoggingEnabled()) {
            env.LEAN_SERVER_LOG_DIR = serverLoggingPath()
        }

        let cmd = (this.toolchainPath) ? join(this.toolchainPath, 'lake') : 'lake';

        const folder = this.getWorkspaceUri();
        // check if the lake process will start.
        let useLake = true;
        const lakefile = Uri.joinPath(folder, 'lakefile.lean').toString()
        if (!fs.existsSync(new URL(lakefile))) {
            useLake = false;
        }
<<<<<<< HEAD

        // This is a faster way of finding out lake doesn't work in the
        // current workspace.  The LanguageClient is much slower because it does
        // 5 retries and everything... but this testExecute implementation is
        // not perfect either... would be nice to have a "canExecute" command line
        // option or something...
        if (useLake) {
            // First check we have a version of lake that supports "lake serve"
            const lakeVersion = await batchExecute(cmd, ['--version'], folder.fsPath, null);
            const actual = this.extractVersion(lakeVersion)
            if (actual.compare('3.0.0') >= 0) {
                const expectedError = 'Watchdog error: Cannot read LSP request: Stream was closed\n';
                const rc = await testExecute(cmd, ['serve'], folder.fsPath, this.outputChannel, true, expectedError);
                if (rc !== 0) {
                    const failover = 'Lake failed, using lean instead.'
                    console.log(failover);
                    if (this.outputChannel) this.outputChannel.appendLine(failover);
                    useLake = false;
                }
            } else {
                useLake = false;
            }
        }

        if (!useLake) {
            cmd = (this.toolchainPath) ? join(this.toolchainPath, 'lean') : 'lean';
        }

        let options = version ? ['+' + version] :[]
        if (useLake) {
            options = options.concat(['serve', '--'])
        } else{
            options = options.concat(['--server'])
=======
        if (this.workspaceFolder) {
            options.push('' + this.workspaceFolder.uri.fsPath)
        } else {
            options.push('untitled')
>>>>>>> 6abeeb97
        }

        // Add workspace folder name to command-line so that it shows up in `ps aux`.
        options.push('' + folder.toString())

        const serverOptions: ServerOptions = {
            command: cmd,
            args: options.concat(serverArgs()),
            options: {
                shell: true,
                env
            }
        }

        const documentSelector: DocumentFilter = {
            language: 'lean4'
        }

        if (this.workspaceFolder){
            documentSelector.scheme = 'file'
            documentSelector.pattern = `${this.workspaceFolder.uri.fsPath}/**/*`
        } else {
            documentSelector.scheme = 'untitled'
        }

        const clientOptions: LanguageClientOptions = {
            outputChannel: this.outputChannel,
            documentSelector: [documentSelector],
            workspaceFolder: this.workspaceFolder,
            initializationOptions: {
                editDelay: getElaborationDelay(),
		hasWidgets: true,
            },
            middleware: {
                handleDiagnostics: (uri, diagnostics, next) => {
                    next(uri, diagnostics);
                    const uri_ = this.client.code2ProtocolConverter.asUri(uri);
                    const diagnostics_ = [];
                    for (const d of diagnostics) {
                        const d_: ls.Diagnostic = {
                            ...this.client.code2ProtocolConverter.asDiagnostic(d),
                        };
                        diagnostics_.push(d_);
                    }
                    this.diagnosticsEmitter.fire({uri: uri_, diagnostics: diagnostics_});
                },

                didOpen: async () => {
                    // Ignore opening of documents for ctrl+hover
                    // https://github.com/microsoft/vscode/issues/78453
                    return;
                },

                didChange: (data, next) => {
                    next(data);
                    if (!this.running) return; // there was a problem starting lean server.
                    const params = this.client.code2ProtocolConverter.asChangeTextDocumentParams(data);
                    this.didChangeEmitter.fire(params);
                },

                didClose: (doc, next) => {
                    if (!this.isOpen.delete(doc.uri.toString())) return;
                    next(doc);
                    if (!this.running) return; // there was a problem starting lean server.
                    const params = this.client.code2ProtocolConverter.asTextDocumentIdentifier(doc);
                    this.didCloseEmitter.fire({textDocument: params});
                },

                provideDocumentHighlights: async (doc, pos, ctok, next) => {
                    const leanHighlights = await next(doc, pos, ctok);
                    if (leanHighlights?.length) return leanHighlights;

                    // vscode doesn't fall back to textual highlights,
                    // so we need to do that manually
                    await new Promise((res) => setTimeout(res, 250));
                    if (ctok.isCancellationRequested) return;

                    const wordRange = doc.getWordRangeAtPosition(pos);
                    if (!wordRange) return;
                    const word = doc.getText(wordRange);

                    const highlights: DocumentHighlight[] = [];
                    const text = doc.getText();
                    const nonWordPattern = '[`~@$%^&*()-=+\\[{\\]}⟨⟩⦃⦄⟦⟧⟮⟯‹›\\\\|;:\",./\\s]|^|$'
                    const regexp = new RegExp(`(?<=${nonWordPattern})${escapeRegExp(word)}(?=${nonWordPattern})`, 'g')
                    for (const match of text.matchAll(regexp)) {
                        const start = doc.positionAt(match.index)
                        highlights.push({
                            range: new Range(start, start.translate(0, match[0].length)),
                            kind: DocumentHighlightKind.Text,
                        })
                    }

                    return highlights;
                }
            },
        }
        this.client = new LanguageClient(
            'lean4',
            'Lean 4',
            serverOptions,
            clientOptions
        )

        this.patchConverters(this.client.protocol2CodeConverter, this.client.code2ProtocolConverter)
        try {
            this.client.onDidChangeState((s) =>{
                // see https://github.com/microsoft/vscode-languageserver-node/issues/825
                if (s.newState === State.Starting) {
                    console.log('client starting');
                } else if (s.newState === State.Running) {
                    console.log('client running');
                } else if (s.newState === State.Stopped) {
                    console.log('client has stopped or it failed to start');
                    this.running = false;
                }
            })
            this.client.start()
            this.isOpen = new Set()
            await this.client.onReady();
            // if we got this far then the client is happy so we are running!
            this.running = true;
        } catch (error) {
            this.outputChannel.appendLine('' + error);
            this.serverFailedEmitter.fire('' + error);
            return;
        }

        // HACK(WN): Register a default notification handler to fire on custom notifications.
        // There is an API for this in vscode-jsonrpc but not in vscode-languageclient, so we
        // hack around its implementation.
        // eslint-disable-next-line @typescript-eslint/no-unsafe-argument
        this.client.onNotification({
            method: (method: string, params_: any) => {
                if (method === '$/lean/fileProgress') {
                    const params = params_ as LeanFileProgressParams;
                    const uri = this.client.protocol2CodeConverter.asUri(params.textDocument.uri)
                    this.progressChangedEmitter.fire([uri.toString(), params.processing]);
                    // save the latest progress on this Uri in case infoview needs it later.
                    this.progress.set(uri, params.processing);
                }

                this.customNotificationEmitter.fire({method, params: params_});
            }
        } as any, null);

        // Reveal the standard error output channel when the server prints something to stderr.
        // The vscode-languageclient library already takes care of writing it to the output channel.
        (this.client as any)._serverProcess.stderr.on('data', () => {
            this.client.outputChannel.show(true);
        });

        window.visibleTextEditors.forEach((e) => this.open(e.document));
        this.restartedEmitter.fire(undefined)
    }

    private patchConverters(p2c: Protocol2CodeConverter, c2p: Code2ProtocolConverter) {
        // eslint-disable-next-line @typescript-eslint/unbound-method
        const oldAsDiagnostic = p2c.asDiagnostic
        p2c.asDiagnostic = function (protDiag: Lean4Diagnostic): Diagnostic {
            if (!protDiag.message) {
                // Fixes: Notification handler 'textDocument/publishDiagnostics' failed with message: message must be set
                protDiag.message = ' ';
            }
            const diag = oldAsDiagnostic.apply(this, [protDiag])
            diag.fullRange = p2c.asRange(protDiag.fullRange)
            return diag
        }
        p2c.asDiagnostics = (diags) => diags.map(d => p2c.asDiagnostic(d))

        // eslint-disable-next-line @typescript-eslint/unbound-method
        const c2pAsDiagnostic = c2p.asDiagnostic;
        c2p.asDiagnostic = function (diag: Diagnostic & {fullRange: Range}): Lean4Diagnostic {
            const protDiag = c2pAsDiagnostic.apply(this, [diag])
            protDiag.fullRange = c2p.asRange(diag.fullRange)
            return protDiag
        }
        c2p.asDiagnostics = (diags) => diags.map(d => c2p.asDiagnostic(d))
    }

    private async open(doc: TextDocument) {
        // All open .lean files of this workspace are assumed to be Lean 4 files.
        // We need to do this because by default, .lean is associated with language id `lean`,
        // i.e. Lean 3. vscode-lean is expected to yield when isLean4Project is true.
        if (doc.languageId === 'lean') {
            // Only change the id for *visible* documents,
            // because this closes and then reopens the document.
            await languages.setTextDocumentLanguage(doc, 'lean4');
            this.didSetLanguageEmitter.fire('lean4');
        } else if (doc.languageId !== 'lean4') {
            return
        }
        if (!this.running) return; // there was a problem starting lean server.

        if (!this.isSameWorkspace(doc.uri)){
            // skip it, this file belongs to a different workspace...
            return;
        }

        if (this.isOpen.has(doc.uri.toString())) return;
        this.isOpen.add(doc.uri.toString())
        void this.client.sendNotification(DidOpenTextDocumentNotification.type, {
            textDocument: {
                uri: doc.uri.toString(),
                languageId: doc.languageId,
                version: 1,
                text: doc.getText(),
            },
        });
    }

    isSameWorkspace(uri: Uri){
        if (this.workspaceFolder) {
            if (uri.toString().startsWith(this.workspaceFolder.uri.toString())) {
                // skip it, this file belongs to a different workspace...
                return true;
            }
        }
        else {
            return uri.scheme === 'untitled'
        }
        return false;
    }

    getWorkspaceFolder() : string {
        return this.workspaceFolder?.uri.toString();
    }

    start(): Promise<void> {
        return this.restart()
    }

    isStarted(): boolean {
        return this.client !== undefined
    }

    async stop(): Promise<void> {
        assert(() => this.isStarted())
        if (this.client && this.running) {
            await this.client.stop()
        }

        this.progress = new Map()
        this.client = undefined
        this.running = false
    }

    configChanged(e : ConfigurationChangeEvent): void {
        let newToolchainPath = this.storageManager.getLeanPath();
        if (!newToolchainPath) newToolchainPath = toolchainPath();
        if (this.toolchainPath !== newToolchainPath){
            void this.restart();
        }
    }

    refreshFileDependencies(doc: TextDocument): void {
        if (!this.running) return; // there was a problem starting lean server.
        assert(() => this.isStarted())

        if (!this.isSameWorkspace(doc.uri)){
            // skip it, this file belongs to a different workspace...
            return;
        }
        const uri = doc.uri.toString()
        // This causes a text document version number discontinuity. In
        // (didChange (oldVersion) => refreshFileDependencies => didChange (newVersion))
        // the client emits newVersion = oldVersion + 1, despite the fact that the
        // didOpen packet emitted below initializes the version number to be 1.
        // This is not a problem though, since both client and server are fine
        // as long as the version numbers are monotonous.
        void this.client.sendNotification('textDocument/didClose', {
            'textDocument': {
                uri
            }
        })
        void this.client.sendNotification('textDocument/didOpen', {
            'textDocument': {
                uri,
                'languageId': 'lean4',
                'version': 1,
                'text': doc.getText()
            }
        })
    }

    // eslint-disable-next-line @typescript-eslint/explicit-module-boundary-types
    sendRequest(method: string, params: any) : Promise<any> {
        return this.running ? this.client.sendRequest(method, params) : undefined;
    }

    // eslint-disable-next-line @typescript-eslint/explicit-module-boundary-types
    sendNotification(method: string, params: any): void {
        return this.running ? this.client.sendNotification(method, params) : undefined;
    }

    convertUri(uri: Uri): Uri {
        return this.running ? Uri.parse(this.client.code2ProtocolConverter.asUri(uri)) : uri;
    }

    convertUriFromString(uri: string): Uri {
        const u = Uri.parse(uri);
        return this.running ? Uri.parse(this.client.code2ProtocolConverter.asUri(u)) : u;
    }

    convertPosition(pos: ls.Position) : Position | undefined {
        return this.running ? this.client.protocol2CodeConverter.asPosition(pos) : undefined;
    }

    convertRange(range: ls.Range): Range | undefined {
        return this.running ? this.client.protocol2CodeConverter.asRange(range) : undefined;
    }

    getDiagnosticParams(uri: Uri, diagnostics: readonly Diagnostic[]) : PublishDiagnosticsParams {
        const params: PublishDiagnosticsParams = {
            uri: this.convertUri(uri)?.toString(),
            diagnostics: this.client.code2ProtocolConverter.asDiagnostics(diagnostics as Diagnostic[]),
        };
        return params;
    }

    getDiagnostics() : DiagnosticCollection | undefined {
        return this.running ? this.client.diagnostics : undefined;
    }

    get initializeResult() : InitializeResult | undefined {
        return this.running ? this.client.initializeResult : undefined
    }

    private extractVersion(v: string) : SemVer {
        const prefix = 'Lake version'
        if (v.startsWith(prefix)) v = v.slice(prefix.length).trim()
        const pos = v.indexOf('(')
        if (pos > 0) v = v.slice(0, pos).trim()
        return new SemVer(v)
    }
}<|MERGE_RESOLUTION|>--- conflicted
+++ resolved
@@ -149,7 +149,6 @@
         if (!fs.existsSync(new URL(lakefile))) {
             useLake = false;
         }
-<<<<<<< HEAD
 
         // This is a faster way of finding out lake doesn't work in the
         // current workspace.  The LanguageClient is much slower because it does
@@ -183,16 +182,14 @@
             options = options.concat(['serve', '--'])
         } else{
             options = options.concat(['--server'])
-=======
+        }
+
+        // Add workspace folder name to command-line so that it shows up in `ps aux`.
         if (this.workspaceFolder) {
             options.push('' + this.workspaceFolder.uri.fsPath)
         } else {
             options.push('untitled')
->>>>>>> 6abeeb97
-        }
-
-        // Add workspace folder name to command-line so that it shows up in `ps aux`.
-        options.push('' + folder.toString())
+        }
 
         const serverOptions: ServerOptions = {
             command: cmd,
@@ -522,6 +519,10 @@
         if (v.startsWith(prefix)) v = v.slice(prefix.length).trim()
         const pos = v.indexOf('(')
         if (pos > 0) v = v.slice(0, pos).trim()
-        return new SemVer(v)
+        try {
+            return new SemVer(v)
+        } catch {
+            return new SemVer('0.0.0');
+        }
     }
 }