--- conflicted
+++ resolved
@@ -428,17 +428,11 @@
     async stop(): Promise<void> {
         assert(() => this.isStarted())
         if (this.client && this.running) {
-<<<<<<< HEAD
             this.noPrompt = true;
-            try {
-                await this.client.stop()
-=======
-            this.stoppedEmitter.fire(undefined);
             try {
                 // some timing conditions can happen while running unit tests that cause
                 // this to throw an exception which then causes those tests to fail.
                 await this.client.stop();
->>>>>>> d036b446
             } catch (e) {
                 console.log(`Error stopping language client: ${e}`)
             }
