--- conflicted
+++ resolved
@@ -8,6 +8,7 @@
     DidCloseTextDocumentParams,
     DidOpenTextDocumentNotification,
     DocumentFilter,
+    InitializeResult,
     LanguageClient,
     LanguageClientOptions,
     Protocol2CodeConverter,
@@ -18,12 +19,8 @@
 import * as ls from 'vscode-languageserver-protocol'
 import { executablePath, addServerEnvPaths, serverArgs, serverLoggingEnabled, serverLoggingPath, getElaborationDelay } from './config'
 import { assert } from './utils/assert'
-<<<<<<< HEAD
-import { PlainGoal, PlainTermGoal, LeanFileProgressParams, LeanFileProgressProcessingInfo } from '@lean4/infoview';
+import { LeanFileProgressParams, LeanFileProgressProcessingInfo } from '@lean4/infoview';
 import { LocalStorageService} from './utils/localStorage'
-=======
-import { LeanFileProgressParams, LeanFileProgressProcessingInfo } from '@lean4/infoview';
->>>>>>> dd37bb99
 
 const documentSelector: DocumentFilter = {
     scheme: 'file',
@@ -395,4 +392,8 @@
     getDiagnostics() : DiagnosticCollection | undefined {
         return this.running ? this.client.diagnostics : undefined;
     }
+
+    get initializeResult() : InitializeResult | undefined {
+        return this.client.initializeResult;
+    }
 }