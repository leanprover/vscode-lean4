import { TextDocument, EventEmitter, Diagnostic,
    DocumentHighlight, Range, DocumentHighlightKind, workspace,
    Disposable, Uri, ConfigurationChangeEvent, OutputChannel, DiagnosticCollection,
    WorkspaceFolder, window } from 'vscode'
import {
    DidChangeTextDocumentParams,
    DidCloseTextDocumentParams,
    DidOpenTextDocumentNotification,
    DocumentFilter,
    InitializeResult,
    LanguageClient,
    LanguageClientOptions,
    PublishDiagnosticsParams,
    ServerOptions,
    State
} from 'vscode-languageclient/node'
import * as ls from 'vscode-languageserver-protocol'

import { toolchainPath, lakePath, addServerEnvPaths, serverArgs, serverLoggingEnabled, serverLoggingPath, getElaborationDelay, lakeEnabled } from './config'
import { assert } from './utils/assert'
import { LeanFileProgressParams, LeanFileProgressProcessingInfo, ServerStoppedReason } from '@lean4/infoview-api';
import { LocalStorageService} from './utils/localStorage'
import { batchExecute } from './utils/batch'
import { readLeanVersion } from './utils/projectInfo';
import * as fs from 'fs';
import { URL } from 'url';
import { join } from 'path';
import { logger } from './utils/logger'
 // @ts-ignore
import { SemVer } from 'semver';
import { fileExists, isFileInFolder } from './utils/fsHelper';
import { c2pConverter, p2cConverter, patchConverters } from './utils/converters'

const escapeRegExp = (s: string) => s.replace(/[.*+?^${}()|[\]\\]/g, '\\$&');

export type ServerProgress = Map<Uri, LeanFileProgressProcessingInfo[]>;

export function getFullRange(diag: Diagnostic): Range {
    return (diag as any)?.fullRange || diag.range;
}

export class LeanClient implements Disposable {
    running: boolean
	private client: LanguageClient | undefined
    private toolchainPath: string
    private outputChannel: OutputChannel;
    private storageManager : LocalStorageService;
    private workspaceFolder: WorkspaceFolder | undefined;
    private folderUri: Uri;
    private subscriptions: Disposable[] = []
    private noPrompt : boolean = false;
    private showingRestartMessage : boolean = false;

    private didChangeEmitter = new EventEmitter<DidChangeTextDocumentParams>()
    didChange = this.didChangeEmitter.event

    private diagnosticsEmitter = new EventEmitter<PublishDiagnosticsParams>()
    diagnostics = this.diagnosticsEmitter.event

    private didSetLanguageEmitter = new EventEmitter<string>();
    didSetLanguage = this.didSetLanguageEmitter.event

    private didCloseEmitter = new EventEmitter<DidCloseTextDocumentParams>();
    didClose = this.didCloseEmitter.event

    private customNotificationEmitter = new EventEmitter<{method: string, params: any}>();
    /** Fires whenever a custom notification (i.e. one not defined in LSP) is received. */
    customNotification = this.customNotificationEmitter.event;

    /** saved progress info in case infoview is opened, it needs to get all of it. */
    progress: ServerProgress = new Map()

    private progressChangedEmitter = new EventEmitter<[string, LeanFileProgressProcessingInfo[]]>()
    progressChanged = this.progressChangedEmitter.event

    private stoppedEmitter = new EventEmitter<ServerStoppedReason>()
    stopped = this.stoppedEmitter.event

    private restartedEmitter = new EventEmitter()
    restarted = this.restartedEmitter.event

    private restartingEmitter = new EventEmitter()
    restarting = this.restartingEmitter.event

    private restartedWorkerEmitter = new EventEmitter()
    restartedWorker = this.restartedWorkerEmitter.event

    private serverFailedEmitter = new EventEmitter<string>();
    serverFailed = this.serverFailedEmitter.event

    /** Files which are open. */
    private isOpen: Map<string, TextDocument> = new Map()

    constructor(workspaceFolder: WorkspaceFolder | undefined, folderUri: Uri, storageManager : LocalStorageService, outputChannel : OutputChannel) {
        this.storageManager = storageManager;
        this.outputChannel = outputChannel;
        this.workspaceFolder = workspaceFolder; // can be null when opening adhoc files.
        this.folderUri = folderUri;
        this.subscriptions.push(workspace.onDidChangeConfiguration((e) => this.configChanged(e)));
    }

    dispose(): void {
        this.subscriptions.forEach((s) => s.dispose())
        if (this.isStarted()) void this.stop()
    }

    async showRestartMessage(restartFile: boolean = false): Promise<void> {
        if (!this.showingRestartMessage) {
            this.showingRestartMessage = true;
            let restartItem :string;
            let messageTitle :string;
            if (!restartFile) {
                restartItem = 'Restart Lean Server';
                messageTitle = 'Lean Server has stopped unexpectedly.'
            } else {
                restartItem = 'Restart Lean Server on this file';
                messageTitle = 'The Lean Server has stopped processing this file.'
            }
            const item = await window.showErrorMessage(messageTitle, restartItem)
            this.showingRestartMessage = false;
            if (item === restartItem) {
                if (restartFile && window.activeTextEditor){
                    await this.restartFile(window.activeTextEditor.document);
                } else {
                    void this.start();
                }
            }
        }
    }

    async restart(): Promise<void> {
        const startTime = Date.now()

<<<<<<< HEAD
        console.log('Restarting Lean Server')
=======
        logger.log('Restarting Lean Language Server')
>>>>>>> a06270c3
        if (this.isStarted()) {
            await this.stop()
        }

        this.restartingEmitter.fire(undefined)
        this.toolchainPath = this.storageManager.getLeanPath();
        if (!this.toolchainPath) this.toolchainPath = toolchainPath();
        const version = this.storageManager.getLeanVersion();
        const env = addServerEnvPaths(process.env);
        if (serverLoggingEnabled()) {
            env.LEAN_SERVER_LOG_DIR = serverLoggingPath()
        }

        let executable = lakePath() ||
            (this.toolchainPath ? join(this.toolchainPath, 'bin', 'lake') : 'lake');

        // check if the lake process will start (skip it on scheme: 'untitled' files)
        let useLake = lakeEnabled() && this.folderUri && this.folderUri.scheme === 'file';
        if (useLake) {
            let knownDate = false;
            const lakefile = Uri.joinPath(this.folderUri, 'lakefile.lean')
            if (!await fileExists(new URL(lakefile.toString()))) {
                useLake = false;
            }
            else {
                // see if we can avoid the more expensive checkLakeVersion call.
                const date = await this.checkToolchainVersion(this.folderUri);
                if (date){
                    // Feb 16 2022 is when the 3.1.0.pre was released.
                    useLake = date >= new Date(2022, 1, 16);
                    knownDate = true;
                }
                if (useLake && !knownDate){
                    useLake = await this.checkLakeVersion(executable, version);
                }
            }
        }

        if (!useLake) {
            executable = (this.toolchainPath) ? join(this.toolchainPath, 'bin', 'lean') : 'lean';
        }

        let options = version ? ['+' + version] :[]
        if (useLake) {
            options = options.concat(['serve', '--'])
        } else{
            options = options.concat(['--server'])
        }

        // Add folder name to command-line so that it shows up in `ps aux`.
        if (this.folderUri) {
            options.push('' + this.folderUri.fsPath)
        } else {
            options.push('untitled')
        }

        const serverOptions: ServerOptions = {
            command: executable,
            args: options.concat(serverArgs()),
            options: {
                cwd: this.folderUri?.fsPath,
                env
            }
        }

        const documentSelector: DocumentFilter = {
            language: 'lean4'
        }

        if (this.folderUri){
            documentSelector.scheme = this.folderUri.scheme
            if (this.folderUri.scheme !== 'untitled') {
                documentSelector.pattern = `${this.folderUri.fsPath}/**/*`
            }
        }

        const clientOptions: LanguageClientOptions = {
            outputChannel: this.outputChannel,
            documentSelector: [documentSelector],
            workspaceFolder: this.workspaceFolder,
            initializationOptions: {
                editDelay: getElaborationDelay(), hasWidgets: true,
            },
            connectionOptions: {
                maxRestartCount: 0,
                cancellationStrategy: undefined as any,
            },
            middleware: {
                handleDiagnostics: (uri, diagnostics, next) => {
                    next(uri, diagnostics);
                    if (!this.client) return;
                    const uri_ = c2pConverter.asUri(uri);
                    const diagnostics_ = [];
                    for (const d of diagnostics) {
                        const d_: ls.Diagnostic = {
                            ...c2pConverter.asDiagnostic(d),
                        };
                        diagnostics_.push(d_);
                    }
                    this.diagnosticsEmitter.fire({uri: uri_, diagnostics: diagnostics_});
                },

                didOpen: async () => {
                    // Note: as per the LSP spec: An open notification must not be sent more than once
                    // without a corresponding close notification send before. This means open and close
                    // notification must be balanced and the max open count for a particular textDocument
                    // is one.  So this even does nothing the notification is handled by the
                    // openLean4Document method below after the 'lean4' languageId is established and
                    // it has weeded out documents opened to invisible editors (like 'git:' schemes and
                    // invisible editors created for Ctrl+Hover events.  A side effect of unbalanced
                    // open/close notification is leaking 'lean --worker' processes.
                    // See https://github.com/microsoft/vscode/issues/78453).
                    return;
                },

                didChange: async (data, next) => {
                    await next(data);
                    if (!this.running || !this.client) return; // there was a problem starting lean server.
                    const params = c2pConverter.asChangeTextDocumentParams(data);
                    this.didChangeEmitter.fire(params);
                },

                didClose: async (doc, next) => {
                    if (!this.isOpen.delete(doc.uri.toString())) {
                        return;
                    }
                    await next(doc);
                    if (!this.running || !this.client) return; // there was a problem starting lean server.
                    const params = c2pConverter.asCloseTextDocumentParams(doc);
                    this.didCloseEmitter.fire(params);
                },

                provideDocumentHighlights: async (doc, pos, ctok, next) => {
                    const leanHighlights = await next(doc, pos, ctok);
                    if (leanHighlights?.length) return leanHighlights;

                    // vscode doesn't fall back to textual highlights,
                    // so we need to do that manually
                    await new Promise((res) => setTimeout(res, 250));
                    if (ctok.isCancellationRequested) return;

                    const wordRange = doc.getWordRangeAtPosition(pos);
                    if (!wordRange) return;
                    const word = doc.getText(wordRange);

                    const highlights: DocumentHighlight[] = [];
                    const text = doc.getText();
                    const nonWordPattern = '[`~@$%^&*()-=+\\[{\\]}⟨⟩⦃⦄⟦⟧⟮⟯‹›\\\\|;:\",./\\s]|^|$'
                    const regexp = new RegExp(`(?<=${nonWordPattern})${escapeRegExp(word)}(?=${nonWordPattern})`, 'g')
                    for (const match of text.matchAll(regexp)) {
                        const start = doc.positionAt(match.index ?? 0)
                        highlights.push({
                            range: new Range(start, start.translate(0, match[0].length)),
                            kind: DocumentHighlightKind.Text,
                        })
                    }

                    return highlights;
                }
            },
        }
        this.client = new LanguageClient(
            'lean4',
            'Lean 4',
            serverOptions,
            clientOptions
        )
        let insideRestart = true;
        patchConverters(this.client.protocol2CodeConverter, this.client.code2ProtocolConverter)
        try {
            this.client.onDidChangeState(async (s) => {
                // see https://github.com/microsoft/vscode-languageserver-node/issues/825
                if (s.newState === State.Starting) {
                    logger.log('client starting');
                } else if (s.newState === State.Running) {
                    const end = Date.now()
                    logger.log(`client running, started in ', ${end - startTime} ms`);
                    this.running = true; // may have been auto restarted after it failed.
                    if (!insideRestart) {
                        this.restartedEmitter.fire(undefined)
                    }
                } else if (s.newState === State.Stopped) {
<<<<<<< HEAD
=======
                    this.stoppedEmitter.fire('Lean language server has stopped. ');
                    logger.log('client has stopped or it failed to start');
>>>>>>> a06270c3
                    this.running = false;
                    this.stoppedEmitter.fire({message:'Lean server has stopped.', reason:''});
                    console.log('client has stopped or it failed to start');
                    if (!this.noPrompt){
                        await this.showRestartMessage();
                    }
                }
            })
            this.client.start()
            await this.client.onReady();
            // tell the new client about the documents that are already open!
            for (const key of this.isOpen.keys()) {
                const doc = this.isOpen.get(key);
                if (doc) this.notifyDidOpen(doc);
            }
            // if we got this far then the client is happy so we are running!
            this.running = true;
        } catch (error) {
            this.outputChannel.appendLine('' + error);
            this.serverFailedEmitter.fire('' + error);
            insideRestart = false;
            return;
        }

        // HACK(WN): Register a default notification handler to fire on custom notifications.
        // A mechanism to do this is provided in vscode-jsonrpc. One can register a `StarNotificationHandler`
        // here: https://github.com/microsoft/vscode-languageserver-node/blob/b2fc85d28a1a44c22896559ee5f4d3ba37a02ef5/jsonrpc/src/common/connection.ts#L497
        // which fires on any LSP notifications not in the standard, for example the `$/lean/..` ones.
        // However this mechanism is not exposed in vscode-languageclient, so we hack around its implementation.
        const starHandler = (method: string, params_: any) => {
            if (method === '$/lean/fileProgress' && this.client) {
                const params = params_ as LeanFileProgressParams;
                const uri = p2cConverter.asUri(params.textDocument.uri)
                this.progressChangedEmitter.fire([uri.toString(), params.processing]);
                // save the latest progress on this Uri in case infoview needs it later.
                this.progress.set(uri, params.processing);
            }

            this.customNotificationEmitter.fire({method, params: params_});
        };
        // eslint-disable-next-line @typescript-eslint/no-unsafe-argument
        this.client.onNotification(starHandler as any, () => {});

        // Reveal the standard error output channel when the server prints something to stderr.
        // The vscode-languageclient library already takes care of writing it to the output channel.
        (this.client as any)._serverProcess.stderr.on('data', () => {
            this.client?.outputChannel.show(true);
        });

        this.restartedEmitter.fire(undefined)
        insideRestart = false;
    }

    async openLean4Document(doc: TextDocument) {
        if (this.isOpen.has(doc.uri.toString())) return;
        if (!await this.isSameWorkspace(doc.uri)){
            // skip it, this file belongs to a different workspace...
            return;
        }

        this.isOpen.set(doc.uri.toString(), doc)

        if (!this.running) return; // there was a problem starting lean server.

        // didOpenEditor may have also changed the language, so we fire the
        // event here because the InfoView should be wired up to receive it now.
        this.didSetLanguageEmitter.fire(doc.languageId);

        this.notifyDidOpen(doc);
    }

    notifyDidOpen(doc: TextDocument) {
        void this.client?.sendNotification(DidOpenTextDocumentNotification.type, {
            textDocument: {
                uri: doc.uri.toString(),
                languageId: doc.languageId,
                version: 1,
                text: doc.getText(),
            },
        });
    }

    async isSameWorkspace(uri: Uri) : Promise<boolean> {
        if (this.folderUri) {
            if (this.folderUri.scheme !== uri.scheme) return false;
            if (this.folderUri.scheme === 'file') {
                const realPath1 = await fs.promises.realpath(this.folderUri.fsPath);
                const realPath2 = await fs.promises.realpath(uri.fsPath);
                return isFileInFolder(realPath2, realPath1);
            }
            else {
                return uri.toString().startsWith(this.folderUri.toString());
            }
        }
        else {
            return uri.scheme === 'untitled'
        }
        return false;
    }

    getWorkspaceFolder() : string {
        return this.folderUri?.toString();
    }

    start(): Promise<void> {
        return this.restart()
    }

    isStarted(): boolean {
        return this.client !== undefined
    }

    async stop(): Promise<void> {
        assert(() => this.isStarted())
        if (this.client && this.running) {
            this.noPrompt = true;
            //this.showingRestartMessage = true
            try {
                // some timing conditions can happen while running unit tests that cause
                // this to throw an exception which then causes those tests to fail.
                await this.client.stop();
            } catch (e) {
                logger.log(`Error stopping language client: ${e}`)
            }
        }

        this.noPrompt = false;
        this.progress = new Map()
        this.client = undefined
        this.running = false
    }

    configChanged(e : ConfigurationChangeEvent): void {
        let newToolchainPath = this.storageManager.getLeanPath();
        if (!newToolchainPath) newToolchainPath = toolchainPath();
        if (this.toolchainPath !== newToolchainPath){
            void this.restart();
        }
    }

    async restartFile(doc: TextDocument): Promise<void> {
        if (!this.running) return; // there was a problem starting lean server.

        assert(() => this.isStarted())

        if (!await this.isSameWorkspace(doc.uri)){
            // skip it, this file belongs to a different workspace...
            return;
        }
        const uri = doc.uri.toString()
        console.log(`Restarting File: ${uri}`)
        // This causes a text document version number discontinuity. In
        // (didChange (oldVersion) => restartFile => didChange (newVersion))
        // the client emits newVersion = oldVersion + 1, despite the fact that the
        // didOpen packet emitted below initializes the version number to be 1.
        // This is not a problem though, since both client and server are fine
        // as long as the version numbers are monotonous.
        void this.client?.sendNotification('textDocument/didClose', {
            'textDocument': {
                uri
            }
        })
        void this.client?.sendNotification('textDocument/didOpen', {
            'textDocument': {
                uri,
                'languageId': 'lean4',
                'version': 1,
                'text': doc.getText()
            }
        })
        this.restartedWorkerEmitter.fire(undefined)
    }

    // eslint-disable-next-line @typescript-eslint/explicit-module-boundary-types
    sendRequest(method: string, params: any) : Promise<any> {
        return this.running && this.client ? this.client.sendRequest(method, params) :
            new Promise<any>((_, reject)=>{ reject('Client is not running');});
    }

    // eslint-disable-next-line @typescript-eslint/explicit-module-boundary-types
    sendNotification(method: string, params: any): Promise<void> | undefined{
        return this.running  && this.client ? this.client.sendNotification(method, params) : undefined;
    }

    async getDiagnosticParams(uri: Uri, diagnostics: readonly Diagnostic[]) : Promise<PublishDiagnosticsParams> {
        const params: PublishDiagnosticsParams = {
            uri: c2pConverter.asUri(uri),
            diagnostics: await c2pConverter.asDiagnostics(diagnostics as Diagnostic[])
        };
        return params;
    }

    getDiagnostics() : DiagnosticCollection | undefined {
        return this.running ? this.client?.diagnostics : undefined;
    }

    get initializeResult() : InitializeResult | undefined {
        return this.running ? this.client?.initializeResult : undefined
    }

    private async checkToolchainVersion(folderUri: Uri) : Promise<Date | undefined> {

        // see if we have a well known toolchain label that corresponds
        // to a known date like 'leanprover/lean4:nightly-2022-02-01'
        const toolchainVersion = await readLeanVersion(folderUri);
        if (toolchainVersion) {
            const match = /^leanprover\/lean4:nightly-(\d+)-(\d+)-(\d+)$/.exec(toolchainVersion);
            if (match) {
                return new Date(parseInt(match[1]), parseInt(match[2]) - 1, parseInt(match[3]));
            }
            if (toolchainVersion === 'leanprover/lean4:stable') {
                return new Date(2022, 2, 1);
            }
        }
        return undefined;
    }

    async checkLakeVersion(executable: string, version: string) : Promise<boolean> {
        // Check that the Lake version is high enough to support "lake serve" option.
        const versionOptions = version ? ['+' + version, '--version'] : ['--version']
        const start = Date.now()
        const lakeVersion = await batchExecute(executable, versionOptions, this.folderUri?.fsPath, undefined);
        logger.log(`Ran '${executable} ${versionOptions.join(' ')}' in ${Date.now() - start} ms`);
        const actual = this.extractVersion(lakeVersion)
        if (actual.compare('3.0.0') > 0) {
            return true;
        }
        return false;
    }

    private extractVersion(v: string | undefined) : SemVer {
        if (!v) return new SemVer('0.0.0');
        const prefix = 'Lake version'
        if (v.startsWith(prefix)) v = v.slice(prefix.length).trim()
        const pos = v.indexOf('(')
        if (pos > 0) v = v.slice(0, pos).trim()
        try {
            return new SemVer(v)
        } catch {
            return new SemVer('0.0.0');
        }
    }
}<|MERGE_RESOLUTION|>--- conflicted
+++ resolved
@@ -131,11 +131,7 @@
     async restart(): Promise<void> {
         const startTime = Date.now()
 
-<<<<<<< HEAD
-        console.log('Restarting Lean Server')
-=======
-        logger.log('Restarting Lean Language Server')
->>>>>>> a06270c3
+        logger.log('Restarting Lean Server')
         if (this.isStarted()) {
             await this.stop()
         }
@@ -318,14 +314,9 @@
                         this.restartedEmitter.fire(undefined)
                     }
                 } else if (s.newState === State.Stopped) {
-<<<<<<< HEAD
-=======
-                    this.stoppedEmitter.fire('Lean language server has stopped. ');
-                    logger.log('client has stopped or it failed to start');
->>>>>>> a06270c3
                     this.running = false;
                     this.stoppedEmitter.fire({message:'Lean server has stopped.', reason:''});
-                    console.log('client has stopped or it failed to start');
+                    logger.log('client has stopped or it failed to start');
                     if (!this.noPrompt){
                         await this.showRestartMessage();
                     }
@@ -439,7 +430,6 @@
         assert(() => this.isStarted())
         if (this.client && this.running) {
             this.noPrompt = true;
-            //this.showingRestartMessage = true
             try {
                 // some timing conditions can happen while running unit tests that cause
                 // this to throw an exception which then causes those tests to fail.
