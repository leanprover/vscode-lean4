--- conflicted
+++ resolved
@@ -8,10 +8,7 @@
 import { LeanInstaller } from './utils/leanInstaller'
 import { LeanpkgService } from './utils/leanpkg';
 import { addDefaultElanPath } from './config';
-<<<<<<< HEAD
 import { dirname, basename } from 'path';
-=======
->>>>>>> e4bfaf1e
 
 export async function activate(context: ExtensionContext): Promise<any> {
 
@@ -20,7 +17,6 @@
     const defaultToolchain = 'leanprover/lean4:nightly';
     const outputChannel = window.createOutputChannel('Lean: Editor');
     const storageManager = new LocalStorageService(context.workspaceState);
-<<<<<<< HEAD
     // migrate to new setting where it is now a directory location, not the
     // actual full file name of the lean program.
     const path = storageManager.getLeanPath();
@@ -32,10 +28,7 @@
         }
     }
 
-    const pkgService = new LeanpkgService(storageManager)
-=======
     const pkgService = new LeanpkgService(storageManager, defaultToolchain)
->>>>>>> e4bfaf1e
     context.subscriptions.push(pkgService);
 
     const installer = new LeanInstaller(outputChannel, storageManager, pkgService, defaultToolchain)
