import { window, Uri, workspace, ExtensionContext, TextDocument } from 'vscode'
import { AbbreviationFeature } from './abbreviation'
import { InfoProvider } from './infoview'
import { DocViewProvider } from './docview';
import { LeanTaskGutter } from './taskgutter'
import { LocalStorageService} from './utils/localStorage'
import { LeanInstaller } from './utils/leanInstaller'
import { LeanpkgService } from './utils/leanpkg';
import { LeanClientProvider } from './utils/clientProvider';
import { addDefaultElanPath } from './config';
import { dirname, basename } from 'path';

function isLean(languageId : string) : boolean {
    return languageId === 'lean' || languageId === 'lean4';
}


function getLeanDocument() : TextDocument | null {
    let document : TextDocument = null;
    if (window.activeTextEditor && isLean(window.activeTextEditor.document.languageId))
    {
        document = window.activeTextEditor.document
    }
    else {
        // This happens if vscode starts with a lean file open
        // but the "Getting Started" page is active.
        for (const editor of window.visibleTextEditors) {
            const lang = editor.document.languageId;
            if (isLean(lang)) {
                document = editor.document;
                break;
            }
        }
    }
    return document;
}


function getLeanDocumentUri(doc: TextDocument) : Uri | null {
    if (doc) {
        return doc.uri;
    }
    else {
        // this code path should never happen because lean extension is only
        // activated when a lean file is opened, so it should have been in the
        // list of window.visibleTextEditors.  So this is a fallback just in
        // case some weird timing thing happened and file is now closed.
        const workspaceFolders = workspace.workspaceFolders;
        if (workspaceFolders && workspaceFolders.length > 0) {
            return workspaceFolders[0].uri;
        }
    }
    return null;
}

export async function activate(context: ExtensionContext): Promise<any> {

    addDefaultElanPath();

    const defaultToolchain = 'leanprover/lean4:nightly';
    const outputChannel = window.createOutputChannel('Lean: Editor');
    const storageManager = new LocalStorageService(context.workspaceState);
    // migrate to new setting where it is now a directory location, not the
    // actual full file name of the lean program.
    const path = storageManager.getLeanPath();
    if (path) {
        const filename = basename(path);
        if (filename === 'lean' || filename === 'lean.exe') {
            const newPath = dirname(path);
            storageManager.setLeanPath(newPath === '.' ? '' : newPath);
        }
    }

    const pkgService = new LeanpkgService(storageManager, defaultToolchain)
    context.subscriptions.push(pkgService);

    const installer = new LeanInstaller(outputChannel, storageManager, pkgService, defaultToolchain)
    context.subscriptions.push(installer);

    // test lean version in the workspace associated with the active text editor since
    // that editor is probably the one that activated our extension here.
    const doc = getLeanDocument();
    const uri = getLeanDocumentUri(doc);
    const versionInfo = await installer.testLeanVersion(uri);
    if (versionInfo.version && versionInfo.version !== '4') {
        // ah, then don't activate this extension!
        // this gives us side by side compatibility with the Lean 3 extension.
        return { isLean4Project: false };
    }

    const clientProvider = new LeanClientProvider(storageManager, installer, outputChannel);
    context.subscriptions.push(clientProvider)

    const info = new InfoProvider(clientProvider, {language: 'lean4'}, context);
    context.subscriptions.push(info)

    const abbrev = new AbbreviationFeature();
    context.subscriptions.push(abbrev);

    const docview = new DocViewProvider();
    context.subscriptions.push(docview);

    // pass the abbreviations through to the docview so it can show them on demand.
    docview.setAbbreviations(abbrev.abbreviations.symbolsByAbbreviation);

<<<<<<< HEAD
    context.subscriptions.push(new LeanTaskGutter(client, context))

    context.subscriptions.push(commands.registerCommand('lean4.refreshFileDependencies', () => {
        if (!window.activeTextEditor) { return }
        client.refreshFileDependencies(window.activeTextEditor)
    }))
    context.subscriptions.push(commands.registerCommand('lean4.restartServer', () => client.restart()));

    let busy = false
    installer.installChanged(async () => {
        // This code is here to handle the case where elan just got installed and now
        // we can restart the LeanClient to get things up and running.
        // Note: just the fact that the console.log commands are here makes this work.
        // Remove them and mysteriously sometimes the client.restart() doesn't happen or doesn't work.
        if (busy) {
            console.log('Guarding against multiple installChanged calls');
            return;
        }
        busy = true; // avoid re-entrancy since testLeanVersion can take a while.
        try {
            // have to check again here in case elan install had --default-toolchain none.
            const version = await installer.testLeanVersion();
            if (version.version === '4') {
                console.log('Auto restarting Lean');
                void client.restart()
            } else if (version.error) {
                console.log(`Lean version not ok: ${version.error}`);
            }
        } catch (e) {
            console.log(`Exception checking lean version: ${e}`);
        }
        busy = false;
    });

    pkgService.versionChanged((v) => installer.handleVersionChanged(v));
    pkgService.lakeFileChanged(() => installer.handleLakeFileChanged());
    client.serverFailed((err) => window.showErrorMessage(err));
=======
    context.subscriptions.push(new LeanTaskGutter(clientProvider, context))

    pkgService.versionChanged((uri) => installer.handleVersionChanged(uri));
>>>>>>> 6abeeb97

    if (doc && versionInfo.version === '4' && !versionInfo.error) {
        void clientProvider.ensureClient(doc, versionInfo);
    }

    return  { isLean4Project: true };
}<|MERGE_RESOLUTION|>--- conflicted
+++ resolved
@@ -103,52 +103,13 @@
     // pass the abbreviations through to the docview so it can show them on demand.
     docview.setAbbreviations(abbrev.abbreviations.symbolsByAbbreviation);
 
-<<<<<<< HEAD
-    context.subscriptions.push(new LeanTaskGutter(client, context))
-
-    context.subscriptions.push(commands.registerCommand('lean4.refreshFileDependencies', () => {
-        if (!window.activeTextEditor) { return }
-        client.refreshFileDependencies(window.activeTextEditor)
-    }))
-    context.subscriptions.push(commands.registerCommand('lean4.restartServer', () => client.restart()));
-
-    let busy = false
-    installer.installChanged(async () => {
-        // This code is here to handle the case where elan just got installed and now
-        // we can restart the LeanClient to get things up and running.
-        // Note: just the fact that the console.log commands are here makes this work.
-        // Remove them and mysteriously sometimes the client.restart() doesn't happen or doesn't work.
-        if (busy) {
-            console.log('Guarding against multiple installChanged calls');
-            return;
-        }
-        busy = true; // avoid re-entrancy since testLeanVersion can take a while.
-        try {
-            // have to check again here in case elan install had --default-toolchain none.
-            const version = await installer.testLeanVersion();
-            if (version.version === '4') {
-                console.log('Auto restarting Lean');
-                void client.restart()
-            } else if (version.error) {
-                console.log(`Lean version not ok: ${version.error}`);
-            }
-        } catch (e) {
-            console.log(`Exception checking lean version: ${e}`);
-        }
-        busy = false;
-    });
-
-    pkgService.versionChanged((v) => installer.handleVersionChanged(v));
-    pkgService.lakeFileChanged(() => installer.handleLakeFileChanged());
-    client.serverFailed((err) => window.showErrorMessage(err));
-=======
     context.subscriptions.push(new LeanTaskGutter(clientProvider, context))
 
     pkgService.versionChanged((uri) => installer.handleVersionChanged(uri));
->>>>>>> 6abeeb97
+    pkgService.lakeFileChanged((uri) => installer.handleLakeFileChanged(uri));
 
     if (doc && versionInfo.version === '4' && !versionInfo.error) {
-        void clientProvider.ensureClient(doc, versionInfo);
+        void clientProvider.ensureClient(doc.uri, versionInfo);
     }
 
     return  { isLean4Project: true };
