--- conflicted
+++ resolved
@@ -35,32 +35,6 @@
 
 function Main(props: {}) {
     if (!props) { return null }
-<<<<<<< HEAD
-    const [config, setConfig] = React.useState(defaultConfig);
-    const [messages, setMessages] = React.useState<Message[]>([]);
-    const [curLoc, setCurLoc] = React.useState<InfoProps>({paused: false});
-    const [pinnedLocs, setPinnedLocs] = React.useState<InfoProps[]>([]);
-    const setPause = (idx?: number) => (paused: boolean) => {
-        if (idx === undefined) {
-            setCurLoc({...curLoc, paused});
-        } else {
-            const pins = [...pinnedLocs];
-            pins[idx] = {...pins[idx], paused};
-            setPinnedLocs(pins);
-        }
-    }
-    React.useEffect(() => {
-        const subscriptions = [
-            AllMessages.on(x => setMessages(x)),
-            PositionEvent.on(loc => setCurLoc({...curLoc, loc})),
-            ConfigEvent.on(l => setConfig(l)),
-            SyncPinEvent.on(l => setPinnedLocs(l.pins.map((loc, i) => ({loc, paused: pinnedLocs[i] && pinnedLocs[i].paused})))),
-            PauseEvent.on(l => setPause()(true)),
-            ContinueEvent.on(l => setPause()(false)),
-            ToggleUpdatingEvent.on(l => setPause()(curLoc && !curLoc.paused)),
-            TogglePinEvent.on(() => isPinned(curLoc.loc) ? unpin()() : pin() )
-        ];
-=======
     const [config, setConfig] = React.useState(currentConfig);
     const [messages, setMessages] = React.useState<Message[]>(currentAllMessages);
     const [curLoc, setCurLoc] = React.useState<Location>(globalCurrentLoc);
@@ -76,7 +50,6 @@
         </ConfigContext.Provider>
     </div>
 }
->>>>>>> 7cce267e
 
 function Infos({curLoc}: {curLoc: Location}): JSX.Element {
     useEvent(SyncPinEvent, (syncMsg) => setPinnedLocs(syncMsg.pins), []);
@@ -104,23 +77,6 @@
         setPinnedLocs(pins);
         post({command:'sync_pin', pins});
     }
-<<<<<<< HEAD
-    const allMessages = processMessages(messages, null);
-    return <div className="ma1">
-        <ConfigContext.Provider value={config}>
-            {pinnedLocs.map(({loc, paused},i) => {
-                const isCursor = locationEq(loc,curLoc.loc);
-                return <Info loc={loc} isPaused={paused} setPaused={setPause(i)} key={i} isPinned={true} isCursor={isCursor} onPin={unpin(i)}/>}) }
-            {!isPinned(curLoc.loc) && <Info loc={curLoc.loc} isPaused={curLoc.paused} setPaused={setPause()} key={pinnedLocs.length} isPinned={false} isCursor={true} onPin={pin}/>}
-            <details open={!config.infoViewAutoOpenShowGoal}>
-                <summary className="mv2">All Messages ({allMessages.length})</summary>
-                <div className="ml1">
-                    <Messages messages={allMessages}/>
-                </div>
-            </details>
-        </ConfigContext.Provider>
-    </div>
-=======
     return <>
         <div>
             {pinnedLocs.map((loc) =>
@@ -136,7 +92,6 @@
         <summary>All Messages ({allMessages.length})</summary>
         <div className="ml1"> <Messages messages={allMessages}/> </div>
     </Details>;
->>>>>>> 7cce267e
 }
 
 const domContainer = document.querySelector('#react_root');
