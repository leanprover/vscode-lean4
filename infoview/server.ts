--- conflicted
+++ resolved
@@ -7,15 +7,8 @@
     vscode.postMessage(message);
 }
 
-<<<<<<< HEAD
-export function postInsertText(loc: Location, text: string) {
-    return post({ command: 'insert_text', loc, text });
-}
-
-export function postClearHighlight() { return post({ command: 'stop_hover'}); }
-export function postHighlightPosition(loc: Location) { return post({ command: 'hover_position', loc}); }
-export function postReveal(loc: Location) { return post({ command: 'reveal', loc}) }
-=======
+export function clearHighlight() { return post({ command: 'stop_hover'}); }
+export function highlightPosition(loc: Location) { return post({ command: 'hover_position', loc}); }
 export function copyToComment(text: string) {
     post({ command: 'insert_text', text: `/-\n${text}\n-/\n`});
 }
@@ -27,7 +20,6 @@
 export function edit(loc: Location, text: string) {
     post({ command: 'insert_text', loc, text });
 }
->>>>>>> 7cce267e
 
 export const PositionEvent: Event<Location> = new Event();
 export let globalCurrentLoc: Location = null;
