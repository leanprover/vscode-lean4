--- conflicted
+++ resolved
@@ -427,18 +427,12 @@
 	],
 	"main": "./out/src/extension",
 	"scripts": {
-<<<<<<< HEAD
 		"vscode:prepublish": "tsc -p ./ && webpack --env.production",
 		"compile-infoview": "webpack --env.development",
 		"compile": "tsc -watch -p ./ && webpack --env.development --watch",
 		"lint": "tslint -c tslint.json src/*.ts",
 		"postinstall": "node ./node_modules/vscode/bin/install",
 		"test": "node ./node_modules/vscode/bin/test"
-=======
-		"vscode:prepublish": "tsc -p ./",
-		"compile": "tsc -watch -p ./",
-		"lint": "eslint -c .eslintrc.js src/*.ts"
->>>>>>> 2fb56d8a
 	},
 	"dependencies": {
 		"axios": "^0.19.2",
@@ -451,8 +445,9 @@
 		"username": "^5.1.0"
 	},
 	"devDependencies": {
-<<<<<<< HEAD
 		"@popperjs/core": "^2.4.0",
+		"@types/cheerio": "^0.22.18",
+		"@types/express": "^4.17.6",
 		"@types/load-json-file": "^5.1.0",
 		"@types/mocha": "^7.0.1",
 		"@types/node": "^13.7.0",
@@ -472,21 +467,6 @@
 		"vscode": "^1.1.36",
 		"webpack": "^4.41.6",
 		"webpack-cli": "^3.3.11"
-=======
-		"@types/cheerio": "^0.22.18",
-		"@types/express": "^4.17.6",
-		"@types/load-json-file": "^5.1.0",
-		"@types/mocha": "^7.0.2",
-		"@types/node": "^13.13.4",
-		"@types/semver": "^7.1.0",
-		"@types/username": "^3.0.0",
-		"@types/vscode": "^1.38.0",
-		"@typescript-eslint/eslint-plugin": "^2.31.0",
-		"@typescript-eslint/parser": "^2.31.0",
-		"eslint": "^6.8.0",
-		"typescript": "^3.8.3",
-		"vsce": "^1.75.0"
->>>>>>> 2fb56d8a
 	},
 	"icon": "images/lean_logo.png",
 	"license": "Apache-2.0",
