--- conflicted
+++ resolved
@@ -1,25 +1,21 @@
 import * as React from 'react';
 
 import { InteractiveMessage } from './infoview/traceExplorer';
-<<<<<<< HEAD
-import { DocumentPosition, useAsync, mapRpcError } from './infoview/util';
-import { RpcContext } from './infoview/contexts';
-
-export { DocumentPosition, MessageData };
-export { EditorContext, RpcContext, VersionContext } from './infoview/contexts';
-export { EditorConnection } from './infoview/editorConnection';
-export { RpcSessions } from './infoview/rpcSessions';
-export { ServerVersion } from './infoview/serverVersion';
-=======
 import { useAsync, mapRpcError } from './infoview/util';
 import { RpcContext } from './infoview/rpcSessions';
 import { InteractiveDiagnostics_msgToInteractive, MessageData } from '@lean4/infoview-api';
->>>>>>> 0e2ba678
 
-export { CodeWithInfos } from './infoview/rpcInterface';
+export { MessageData };
+export { RpcSessionAtPos } from '@lean4/infoview-api';
+export { EditorContext, VersionContext } from './infoview/contexts';
+export { EditorConnection } from './infoview/editorConnection';
+export { RpcContext } from './infoview/rpcSessions';
+export { ServerVersion } from './infoview/serverVersion';
+
+export * from '@lean4/infoview-api/src/rpcApi';
 export { InteractiveCode, InteractiveCodeProps } from './infoview/interactiveCode';
+export * from './infoview/util';
 
-export * from './infoview/util';
 
 /** Display the given message data as interactive, pretty-printed text. */
 export function InteractiveMessageData({ msg }: { msg: MessageData }) {
