import React from 'react';
import { DocumentUri, Diagnostic } from 'vscode-languageserver-protocol';

<<<<<<< HEAD
import { LeanFileProgressProcessingInfo } from "../lspTypes";
import { EditorConnection } from "./editorConnection";
import { InfoviewConfig, defaultInfoviewConfig } from "../infoviewApi";
import { RpcSessions } from "./rpcSessions";
import { ServerVersion } from "./serverVersion";
import { TipChainState } from "./util";
=======
import { LeanFileProgressProcessingInfo, InfoviewConfig, defaultInfoviewConfig } from '@lean4/infoview-api';

import { EditorConnection } from './editorConnection';
import { RpcSessions } from './rpcSessions';
import { ServerVersion } from './serverVersion';
>>>>>>> 921a796d

// Type-unsafe initializers for contexts which we immediately set up at the top-level.
// eslint-disable-next-line @typescript-eslint/no-unsafe-argument
export const EditorContext = React.createContext<EditorConnection>(null as any);
// eslint-disable-next-line @typescript-eslint/no-unsafe-argument
export const RpcContext = React.createContext<RpcSessions>(null as any);
export const VersionContext = React.createContext<ServerVersion | undefined>(undefined);

export const ConfigContext = React.createContext<InfoviewConfig>(defaultInfoviewConfig);
export const LspDiagnosticsContext = React.createContext<Map<DocumentUri, Diagnostic[]>>(new Map());
export const ProgressContext = React.createContext<Map<DocumentUri, LeanFileProgressProcessingInfo[]>>(new Map());

export const TipContext = React.createContext<TipChainState>(new TipChainState());<|MERGE_RESOLUTION|>--- conflicted
+++ resolved
@@ -1,20 +1,11 @@
 import React from 'react';
 import { DocumentUri, Diagnostic } from 'vscode-languageserver-protocol';
 
-<<<<<<< HEAD
-import { LeanFileProgressProcessingInfo } from "../lspTypes";
-import { EditorConnection } from "./editorConnection";
-import { InfoviewConfig, defaultInfoviewConfig } from "../infoviewApi";
-import { RpcSessions } from "./rpcSessions";
-import { ServerVersion } from "./serverVersion";
-import { TipChainState } from "./util";
-=======
 import { LeanFileProgressProcessingInfo, InfoviewConfig, defaultInfoviewConfig } from '@lean4/infoview-api';
 
 import { EditorConnection } from './editorConnection';
 import { RpcSessions } from './rpcSessions';
 import { ServerVersion } from './serverVersion';
->>>>>>> 921a796d
 
 // Type-unsafe initializers for contexts which we immediately set up at the top-level.
 // eslint-disable-next-line @typescript-eslint/no-unsafe-argument
