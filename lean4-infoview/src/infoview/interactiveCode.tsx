--- conflicted
+++ resolved
@@ -4,11 +4,7 @@
 import 'tippy.js/themes/light-border.css'
 import { default as Tippy, TippyProps } from '@tippyjs/react'
 
-<<<<<<< HEAD
 import { RpcContext, TipContext } from "./contexts"
-=======
-import { RpcContext } from './contexts'
->>>>>>> 921a796d
 import { DocumentPosition } from './util'
 import { CodeToken, CodeWithInfos, InfoPopup, InfoWithCtx, InteractiveDiagnostics_infoToInteractive, TaggedText } from './rpcInterface'
 
@@ -118,7 +114,6 @@
   const tippyInstance = React.useRef<TippyInstance<TippyRawProps>>()
   const [stick, setStick] = React.useState<boolean>(false)
   const [isInside, setIsInside] = React.useState<boolean>(false)
-<<<<<<< HEAD
   const showDelay = 500
   const hideDelay = 1000
   tippyInstance.current?.popperInstance?.update()
@@ -143,10 +138,6 @@
       tipState.enterParent(id, hideDelay);
     }, 10);
   }
-=======
-  const delay = 500
-  void tippyInstance.current?.popperInstance?.update()
->>>>>>> 921a796d
 
   const onPointerOver = (e: React.PointerEvent<HTMLSpanElement>) => {
     const id : number = tippyInstance.current?.id!
