import * as React from 'react';
import * as ReactDOM from 'react-dom';
import type { DidCloseTextDocumentParams, Location, DocumentUri } from 'vscode-languageserver-protocol';

import 'tachyons/css/tachyons.css';
import '@vscode/codicons/dist/codicon.ttf';
import '@vscode/codicons/dist/codicon.css';
import './index.css';

import { LeanFileProgressParams, LeanFileProgressProcessingInfo, defaultInfoviewConfig, EditorApi, InfoviewApi } from '@lean4/infoview-api';

import { Infos } from './infos';
import { AllMessages, WithLspDiagnosticsContext } from './messages';
import { useClientNotificationEffect, useEventResult, useServerNotificationState, useEvent } from './util';
import { EditorContext, ConfigContext, ProgressContext, VersionContext, ErrorContext } from './contexts';
import { WithRpcSessions } from './rpcSessions';
import { EditorConnection, EditorEvents } from './editorConnection';
import { Event } from './event';
import { ServerVersion } from './serverVersion';

function Main(props: {}) {
    const ec = React.useContext(EditorContext);

    const errc = React.useContext(ErrorContext);
    const [getErrorState, setErrorState] = React.useState<string>('');
    const error : string = getErrorState
    errc.initialize(error, setErrorState);

    useEvent(ec.events.serverRestarted, () => {
        console.log('clearing error state because server was restarted')
        setErrorState('')
    });


    /* Set up updates to the global infoview state on editor events. */
    const config = useEventResult(ec.events.changedInfoviewConfig) || defaultInfoviewConfig;

    const [allProgress, _1] = useServerNotificationState(
        '$/lean/fileProgress',
        new Map<DocumentUri, LeanFileProgressProcessingInfo[]>(),
        async (params: LeanFileProgressParams) => (allProgress) => {
            const newProgress = new Map(allProgress);
            return newProgress.set(params.textDocument.uri, params.processing);
        },
        []
    );

    const curUri = useEventResult(ec.events.changedCursorLocation, loc => loc?.uri);

    useClientNotificationEffect(
        'textDocument/didClose',
        (params: DidCloseTextDocumentParams) => {
            if (ec.events.changedCursorLocation.current &&
                ec.events.changedCursorLocation.current.uri === params.textDocument.uri) {
                ec.events.changedCursorLocation.fire(undefined)
            }
        },
        []
    );

    const serverInitializeResult = useEventResult(ec.events.serverRestarted);
    const sv = serverInitializeResult ? new ServerVersion(serverInitializeResult.serverInfo?.version ?? '') : undefined;
    // eslint-disable-next-line @typescript-eslint/no-unsafe-argument
    const serverStoppedResult = useEventResult(ec.events.serverStopped);
    //
    // NB: the cursor may temporarily become `undefined` when a file is closed. In this case
    // it's important not to reconstruct the `WithBlah` wrappers below since they contain state
    // that we want to persist.
    let ret
    if (!serverInitializeResult) {
        ret = <p>Waiting for Lean server to start...</p>
<<<<<<< HEAD
    } else if (serverStoppedResult) {
        ret = <p>{serverStoppedResult}</p>
    } else if (errc.error) {
        ret = <div><p>Lean Server has stopped due: </p> <p className='error'>{errc.error}</p></div>
    } else if (!curUri) {
        ret = <p>Click somewhere in the Lean file to enable the infoview.</p>
    } else {
        try{
            ret =
                (<div className="ma1">
                    <Infos />
                    <div className="mv2">
                        <AllMessages uri={curUri} />
                    </div>
                </div>)
            } catch(err:any){
                ret = <p>{'Worker crashed due to a stackoverflow or a bug.'}
                </p>
            }
=======
    } else if (serverStoppedResult){
        ret = <p>{serverStoppedResult}
        </p>
    } else {
        ret = <div className="ma1">
            <Infos />
            {curUri && <div className="mv2">
                <AllMessages uri={curUri} />
            </div>}
        </div>
>>>>>>> 98ee89b1
    }

    return (
    <ConfigContext.Provider value={config}>
        <VersionContext.Provider value={sv}>
            <WithRpcSessions>
                <WithLspDiagnosticsContext>
                    <ProgressContext.Provider value={allProgress}>
                        {ret}
                    </ProgressContext.Provider>
                </WithLspDiagnosticsContext>
            </WithRpcSessions>
        </VersionContext.Provider>
    </ConfigContext.Provider>
    );
}

/**
 * Renders the Lean infoview into the webpage.
 * @param editorApi
 * @param uiElement the HTML element (e.g. a `<div>`) to render into
 */
export function renderInfoview(editorApi: EditorApi, uiElement: HTMLElement): InfoviewApi {

    const editorEvents: EditorEvents = {
        initialize: new Event(),
        gotServerNotification: new Event(),
        sentClientNotification: new Event(),
        serverRestarted: new Event(),
        serverStopped: new Event(),
        changedCursorLocation: new Event(),
        changedInfoviewConfig: new Event(),
        runTestScript: new Event(),
        requestedAction: new Event(),
    };

    // Challenge: write a type-correct fn from `Eventify<T>` to `T` without using `any`
    const infoviewApi: InfoviewApi = {
        initialize: async l => editorEvents.initialize.fire(l),
        gotServerNotification: async (method, params) => {
            editorEvents.gotServerNotification.fire([method, params]);
        },
        sentClientNotification: async (method, params) => {
            editorEvents.sentClientNotification.fire([method, params]);
        },
        serverRestarted: async r => editorEvents.serverRestarted.fire(r),
        serverStopped: async s => editorEvents.serverStopped.fire(s),
        changedCursorLocation: async loc => editorEvents.changedCursorLocation.fire(loc),
        changedInfoviewConfig: async conf => editorEvents.changedInfoviewConfig.fire(conf),
        requestedAction: async action => editorEvents.requestedAction.fire(action),
        // See https://rollupjs.org/guide/en/#avoiding-eval
        // eslint-disable-next-line @typescript-eslint/no-implied-eval
        runTestScript: async script => new Function(script)(),
        getInfoviewHtml: async () => document.body.innerHTML,
    };

    const ec = new EditorConnection(editorApi, editorEvents);

    editorEvents.initialize.on((loc: Location) => ec.events.changedCursorLocation.fire(loc))

    ReactDOM.render(<React.StrictMode>
        <EditorContext.Provider value={ec}>
            <Main/>
        </EditorContext.Provider>
    </React.StrictMode>, uiElement)

    return infoviewApi;
}<|MERGE_RESOLUTION|>--- conflicted
+++ resolved
@@ -69,7 +69,6 @@
     let ret
     if (!serverInitializeResult) {
         ret = <p>Waiting for Lean server to start...</p>
-<<<<<<< HEAD
     } else if (serverStoppedResult) {
         ret = <p>{serverStoppedResult}</p>
     } else if (errc.error) {
@@ -77,30 +76,12 @@
     } else if (!curUri) {
         ret = <p>Click somewhere in the Lean file to enable the infoview.</p>
     } else {
-        try{
-            ret =
-                (<div className="ma1">
-                    <Infos />
-                    <div className="mv2">
-                        <AllMessages uri={curUri} />
-                    </div>
-                </div>)
-            } catch(err:any){
-                ret = <p>{'Worker crashed due to a stackoverflow or a bug.'}
-                </p>
-            }
-=======
-    } else if (serverStoppedResult){
-        ret = <p>{serverStoppedResult}
-        </p>
-    } else {
         ret = <div className="ma1">
             <Infos />
             {curUri && <div className="mv2">
                 <AllMessages uri={curUri} />
             </div>}
         </div>
->>>>>>> 98ee89b1
     }
 
     return (
